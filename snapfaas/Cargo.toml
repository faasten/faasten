[package]
name = "snapfaas"
version = "0.1.0"
authors = ["David H. Liu<hl7@cs.princeton.edu>", "Yue Tan<yuetan@cs.princeton.edu"]
edition = "2018"

[[bin]]
name = "firerunner"
path = "bins/firerunner/main.rs"

[[bin]]
name = "singlevm"
path = "bins/singlevm/main.rs"

[[bin]]
name = "multivm"
path = "bins/multivm/main.rs"

[[bin]]
name = "sfclient"
path = "bins/sfclient/main.rs"

[[bin]]
name = "sfdb"
path = "bins/sfdb/main.rs"

[lib]

[dependencies]
ctrlc = "^3.2.0"
reqwest = { version = "0.11", features = ["blocking"] }
<<<<<<< HEAD
labeled = { git = "https://github.com/tan-yue/labeled" }
=======
labeled = { git = "https://github.com/alevy/labeled" }
>>>>>>> 2509badf
bytes = "1.1.0"
byteorder = "1.2.1"
prost = "0.9.0"
lmdb-rkv = "0.14.0"
url = "2.2"
clap = "2.33.0"
log ={ version = "0.4", features = ["max_level_debug", "release_max_level_warn"] }
env_logger = "^0.9.0"
serde = {version = "1.0.102", features = ["derive"]}
serde_yaml = "0.8.11"
serde_json = "*"
cgroups = "0.1.0"
vmm = { git = "https://github.com/princeton-sns/firecracker", rev = "5b64f6a9ee00da992b23c3654fcdb53dd845975f", features = ["vsock"] }
memory_model = { git = "https://github.com/princeton-sns/firecracker", rev = "5b64f6a9ee00da992b23c3654fcdb53dd845975f" }
fc_util = { git = "https://github.com/princeton-sns/firecracker", rev = "5b64f6a9ee00da992b23c3654fcdb53dd845975f" }
sys_util = { git = "https://github.com/princeton-sns/firecracker", rev = "5b64f6a9ee00da992b23c3654fcdb53dd845975f" }
net_util = { git = "https://github.com/princeton-sns/firecracker", rev = "5b64f6a9ee00da992b23c3654fcdb53dd845975f" }
time = "0.1"
signal-hook = "0.1.13"
crossbeam-channel = "0.4.2"
futures = "0.1.18"
glob =  "*"
tokio = { version = "1.14.0", features = [ "rt", "macros",  "process", "net" ] }
lazy_static = "1.4.0"

[dev-dependencies]
tempfile = "^3.3.0"

[build-dependencies]
prost-build = "0.9.0"<|MERGE_RESOLUTION|>--- conflicted
+++ resolved
@@ -29,11 +29,7 @@
 [dependencies]
 ctrlc = "^3.2.0"
 reqwest = { version = "0.11", features = ["blocking"] }
-<<<<<<< HEAD
 labeled = { git = "https://github.com/tan-yue/labeled" }
-=======
-labeled = { git = "https://github.com/alevy/labeled" }
->>>>>>> 2509badf
 bytes = "1.1.0"
 byteorder = "1.2.1"
 prost = "0.9.0"
