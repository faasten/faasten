<<<<<<< HEAD
use clap::{crate_authors, crate_version, App, Arg};

use std::{
    sync::{Arc, Condvar, Mutex},
    thread,
=======
use clap::{App, Arg, crate_authors, crate_version};
use std::sync::{Arc, Mutex};
use std::net::SocketAddr;
use std::{thread, time};
use snapfaas::fs;
use snapfaas::sched::{
    schedule_sync,
    rpc::Scheduler,
    gateway::{
        Gateway,
        HTTPGateway,
        SchedGateway,
    },
    resource_manager::ResourceManager,
>>>>>>> 196c35d2
};

use snapfaas::sched::{resource_manager::ResourceManager, rpc_server::RpcServer, schedule};

fn main() {
    env_logger::init();

    let matches = App::new("Faasten Gateway")
        .version(crate_version!())
        .author(crate_authors!())
        .about("Launch Faasten gateway")
        .arg(
            Arg::with_name("scheduler listen address")
                .value_name("[ADDR:]PORT")
                .long("listen")
                .short("s")
                .takes_value(true)
                .required(true)
                .help("Address on which Faasten listen for RPCs that requests for tasks"),
        )
        .arg(
            Arg::with_name("queue capacity")
                .value_name("CAP_NUM_OF_TASK")
                .long("qcap")
                .takes_value(true)
                .required(true)
                .default_value("1000000")
                .help("Address on which Faasten listen for RPCs that requests for tasks"),
        )
        .get_matches();

<<<<<<< HEAD
=======
    // Start garbage collector
    thread::spawn(|| {
        loop {
            thread::sleep(time::Duration::from_secs(5));
            fs::utils::taint_with_label(labeled::buckle::Buckle::top());
            let mut fs = fs::FS::new(&*snapfaas::labeled_fs::DBENV);
            let collected = fs.collect_garbage().unwrap();
            log::debug!("garbage collected {}", collected.len())
        }
    });

    // Intialize remote scheduler
>>>>>>> 196c35d2
    let sched_addr = matches
        .value_of("scheduler listen address")
        .map(String::from)
        .unwrap();
    let qcap = matches
        .value_of("queue capacity")
        .unwrap()
        .parse::<usize>()
        .unwrap();
    let (queue_tx, queue_rx) = crossbeam::channel::bounded(qcap);
    let manager = Arc::new(Mutex::new(ResourceManager::new()));
    let cvar = Arc::new(Condvar::new());

    // Register signal handler
    set_ctrlc_handler(manager.clone());

    // kick off scheduling thread
    let manager_dup = manager.clone();
    let cvar_dup = cvar.clone();
    thread::spawn(move || schedule(queue_rx, manager_dup, cvar_dup));

    let s = RpcServer::new(&sched_addr, manager.clone(), queue_tx, cvar);
    log::debug!("Scheduler starts listening at {:?}", sched_addr);
    s.run();
}

fn set_ctrlc_handler(manager: Arc<Mutex<ResourceManager>>) {
    ctrlc::set_handler(move || {
        log::warn!("{}", "Handling Ctrl-C. Shutting down...");
        manager.lock().unwrap().remove_all();
        std::process::exit(0);
    })
    .expect("Error setting Ctrl-C handler");
}<|MERGE_RESOLUTION|>--- conflicted
+++ resolved
@@ -1,25 +1,8 @@
-<<<<<<< HEAD
 use clap::{crate_authors, crate_version, App, Arg};
 
 use std::{
     sync::{Arc, Condvar, Mutex},
     thread,
-=======
-use clap::{App, Arg, crate_authors, crate_version};
-use std::sync::{Arc, Mutex};
-use std::net::SocketAddr;
-use std::{thread, time};
-use snapfaas::fs;
-use snapfaas::sched::{
-    schedule_sync,
-    rpc::Scheduler,
-    gateway::{
-        Gateway,
-        HTTPGateway,
-        SchedGateway,
-    },
-    resource_manager::ResourceManager,
->>>>>>> 196c35d2
 };
 
 use snapfaas::sched::{resource_manager::ResourceManager, rpc_server::RpcServer, schedule};
@@ -51,8 +34,7 @@
         )
         .get_matches();
 
-<<<<<<< HEAD
-=======
+
     // Start garbage collector
     thread::spawn(|| {
         loop {
@@ -65,7 +47,6 @@
     });
 
     // Intialize remote scheduler
->>>>>>> 196c35d2
     let sched_addr = matches
         .value_of("scheduler listen address")
         .map(String::from)
