--- conflicted
+++ resolved
@@ -292,11 +292,7 @@
                 let label = label.unwrap();
                 let t1 = time::Instant::now();
                 if let Err(e) = fs::utils::create_file(&fs, &base_dir, name, label) {
-<<<<<<< HEAD
-                    eprintln!("Cannot create the directory. {:?}", e);
-=======
                     eprintln!("Cannot create the file. {:?}", e);
->>>>>>> f7e8f359
                 }
                 println!("+++create file takes: {:?}", t1.elapsed());
                 println!("+++STAT: {:?}", fs::metrics::get_stat());
