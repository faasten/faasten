pub mod bootstrap;
///! Labeled File System
pub mod path;

<<<<<<< HEAD
use labeled::{
    buckle::{Buckle, Component, Principal},
    Label,
};
use lmdb::{Transaction, WriteFlags};
use serde::{Deserialize, Serialize};
=======

use lmdb::{Transaction, WriteFlags, Cursor};
use log::info;
use serde::{Serialize, Deserialize};
use std::{collections::{HashMap, HashSet}, cell::RefCell, time::{Duration, Instant}};
use labeled::{buckle::{Clause, Buckle, Component, Principal}, Label};
>>>>>>> 196c35d2
use serde_with::serde_as;

use std::{
    cell::RefCell,
    collections::HashMap,
    time::{Duration, Instant},
};

use crate::configs::FunctionConfig;

pub use errors::*;

use self::utils::check_delegation;

thread_local!(pub static CURRENT_LABEL: RefCell<Buckle> = RefCell::new(Buckle::public()));
thread_local!(pub static PRIVILEGE: RefCell<Component> = RefCell::new(Component::dc_true()));
thread_local!(pub static CLEARANCE: RefCell<Buckle> = RefCell::new(Buckle::top()));
thread_local!(static STAT: RefCell<Metrics> = RefCell::new(Metrics::default()));

type UID = u64;

#[derive(Default, Clone, Debug, Serialize)]
pub struct Metrics {
    get: Duration,
    get_key_bytes: usize,
    get_val_bytes: usize,
    put: Duration,
    put_key_bytes: usize,
    put_val_bytes: usize,
    add: Duration,
    add_key_bytes: usize,
    add_val_bytes: usize,
    cas: Duration,
    cas_key_bytes: usize,
    cas_val_bytes: usize,
    ser_dir: Duration,
    ser_faceted: Duration,
    ser_label: Duration,
    de_dir: Duration,
    de_faceted: Duration,
    create_retry: i64,
    label_tracking: Duration,
}

pub mod metrics {
    use super::*;

    pub fn get_stat() -> Metrics {
        STAT.with(|stat| stat.borrow().clone())
    }
}

pub trait BackingStore {
    fn get(&self, key: &[u8]) -> Option<Vec<u8>>;
    fn put(&self, key: &[u8], value: &[u8]);
    fn add(&self, key: &[u8], value: &[u8]) -> bool;
<<<<<<< HEAD
    fn cas(&self, key: &[u8], expected: Option<&[u8]>, value: &[u8])
        -> Result<(), Option<Vec<u8>>>;
=======
    fn cas(&self, key: &[u8], expected: Option<&[u8]>, value: &[u8]) -> Result<(), Option<Vec<u8>>>;
    fn del(&self, key: &[u8]) -> bool;
    fn get_keys(&self) -> Option<Vec<&[u8]>>;
>>>>>>> 196c35d2
}

impl BackingStore for &lmdb::Environment {
    fn get(&self, key: &[u8]) -> Option<Vec<u8>> {
        STAT.with(|stat| {
            let now = Instant::now();
            let db = self.open_db(None).ok()?;
            let txn = self.begin_ro_txn().ok()?;
            let res = txn.get(db, &key).ok().map(Into::<Vec<u8>>::into);
            txn.commit().ok()?;
            stat.borrow_mut().get += now.elapsed();
            stat.borrow_mut().get_val_bytes += res.as_ref().map_or(0, |v| v.len());
            stat.borrow_mut().get_key_bytes += key.len();
            res
        })
    }

    fn put(&self, key: &[u8], value: &[u8]) {
        STAT.with(|stat| {
            let now = Instant::now();
            let db = self.open_db(None).unwrap();
            let mut txn = self.begin_rw_txn().unwrap();
            let _ = txn.put(db, &key, &value, WriteFlags::empty());
            txn.commit().unwrap();
            stat.borrow_mut().put += now.elapsed();
            stat.borrow_mut().put_val_bytes += value.len();
            stat.borrow_mut().put_key_bytes += key.len();
        })
    }

    fn add(&self, key: &[u8], value: &[u8]) -> bool {
        STAT.with(|stat| {
            let now = Instant::now();
            let db = self.open_db(None).unwrap();
            let mut txn = self.begin_rw_txn().unwrap();
            let res = match txn.put(db, &key, &value, WriteFlags::NO_OVERWRITE) {
                Ok(_) => true,
                Err(_) => false,
            };
            txn.commit().unwrap();
            stat.borrow_mut().add += now.elapsed();
            stat.borrow_mut().add_val_bytes += value.len();
            stat.borrow_mut().add_key_bytes += key.len();
            res
        })
    }

    fn cas(
        &self,
        key: &[u8],
        expected: Option<&[u8]>,
        value: &[u8],
    ) -> Result<(), Option<Vec<u8>>> {
        STAT.with(|stat| {
            let now = Instant::now();
            let db = self.open_db(None).unwrap();
            let mut txn = self.begin_rw_txn().unwrap();
            let old = txn.get(db, &key).ok().map(Into::into);
            let res = if expected.map(|e| Vec::from(e)) == old {
                let _ = txn.put(db, &key, &value, WriteFlags::empty());
                Ok(())
            } else {
                Err(old)
            };
            txn.commit().unwrap();
            stat.borrow_mut().cas += now.elapsed();
            if res.is_ok() {
                stat.borrow_mut().cas_val_bytes += value.len();
            }
            stat.borrow_mut().cas_key_bytes += key.len();
            res
        })
    }

    fn del(&self, key: &[u8]) -> bool {
        STAT.with(|_stat| {
            let db = self.open_db(None).unwrap();
            let mut txn = self.begin_rw_txn().unwrap();
            let res = txn.del(db, &key, None).is_ok();
            txn.commit().unwrap();
            res
        })
    }

    fn get_keys(&self) -> Option<Vec<&[u8]>> {
        STAT.with(|_stat| {
            let db = self.open_db(None).ok()?;
            let txn = self.begin_ro_txn().ok()?;
            let mut cursor = txn.open_ro_cursor(db).ok()?;
            let mut keys = Vec::new();
            for data in cursor.iter_start() {
                if let Ok((key, _)) = data {
                    keys.push(key);
                }
            }
            Some(keys)
        })
    }

}

#[derive(Debug)]
pub struct FS<S> {
    storage: S,
}

#[derive(Debug, Clone, Serialize, Deserialize)]
pub struct Directory {
    label: Buckle,
    object_id: UID,
}

#[derive(Debug, Clone, Serialize, Deserialize)]
pub struct File {
    label: Buckle,
    object_id: UID,
}

#[derive(Debug, Clone, Serialize, Deserialize)]
pub struct FacetedDirectory {
    object_id: UID,
}

#[derive(Debug, Clone, Serialize, Deserialize)]
pub struct Blob {
    label: Buckle,
    object_id: UID,
}

#[serde_as]
#[derive(Debug, Clone, Serialize, Deserialize, Default)]
struct FacetedDirectoryInner {
    facets: Vec<Directory>,
    // allocated lookup
    allocated: HashMap<String, usize>,
    // indexing for single principals, they own categories they compose
    #[serde_as(as = "HashMap<serde_with::json::JsonString, _>")]
    principal_indexing: HashMap<Vec<Principal>, Vec<usize>>,
    // secrecy=dc_true
    public_secrecies: Vec<usize>,
}

impl FacetedDirectoryInner {
    pub fn open_facet(&self, facet: &Buckle) -> Result<Directory, FacetError> {
        STAT.with(|stat| {
            let now = Instant::now();
            let jsonfacet = serde_json::to_string(facet).unwrap();
            stat.borrow_mut().ser_label += now.elapsed();
            CURRENT_LABEL.with(|current_label| {
                if facet.can_flow_to(&*current_label.borrow()) {
                    Ok(self
                        .allocated
                        .get(&jsonfacet)
                        .map(|idx| -> Directory { self.facets.get(idx.clone()).unwrap().clone() })
                        .ok_or(FacetError::Unallocated))
                } else {
                    Err(FacetError::LabelError(LabelError::CannotRead))
                }
            })?
        })
    }

    pub fn dummy_list_facets(&self) -> Vec<Directory> {
        CURRENT_LABEL.with(|current_label| {
            STAT.with(|stat| {
                self.facets
                    .iter()
                    .filter(|d| {
                        let now = Instant::now();
                        let res = current_label.borrow().secrecy.implies(&d.label.secrecy);
                        stat.borrow_mut().label_tracking += now.elapsed();
                        res
                    })
                    .cloned()
                    .collect()
            })
        })
    }

    pub fn list_facets(&self) -> Vec<Directory> {
        CURRENT_LABEL.with(|current_label| {
            let secrecy = &current_label.borrow().secrecy;
            match secrecy {
                Component::DCFormula(clauses) => {
                    if clauses.len() == 1 {
                        let clause = clauses.iter().next().unwrap();
                        if clause.0.len() == 1 {
                            let p = clause.0.iter().next().unwrap();
                            let mut res = self
                                .principal_indexing
                                .get(p)
                                .map(|v| {
                                    v.iter()
                                        .map(|idx| self.facets[idx.clone()].clone())
                                        .collect::<Vec<Directory>>()
                                })
                                .unwrap_or_default();
                            res.extend(
                                self.public_secrecies
                                    .iter()
                                    .map(|idx| self.facets[idx.clone()].clone()),
                            );
                            res
                        } else {
                            self.dummy_list_facets()
                        }
                    } else if clauses.len() == 0 {
                        self.public_secrecies
                            .iter()
                            .map(|idx| self.facets[idx.clone()].clone())
                            .collect::<Vec<Directory>>()
                    } else {
                        self.dummy_list_facets()
                    }
                }
                Component::DCFalse => self.dummy_list_facets(),
            }
        })
    }

    pub fn append(&mut self, dir: Directory) -> Option<Directory> {
        STAT.with(|stat| {
            let now = Instant::now();
            let facet = serde_json::ser::to_string(&dir.label).unwrap();
            stat.borrow_mut().ser_label += now.elapsed();
            match self.allocated.get(&facet) {
                Some(idx) => Some(self.facets[idx.clone()].clone()),
                None => {
                    self.facets.push(dir.clone());
                    let idx = self.facets.len() - 1;
                    self.allocated.insert(facet, idx);
                    // update principal_indexing
                    match dir.label.secrecy {
                        Component::DCFormula(clauses) => {
                            if clauses.len() > 0 {
                                // find the principal that appears in every clause of the CNF
                                // a literal of the CNF implies the CNF if and only if the literal appears in
                                // every clause.
                                let first = &clauses.iter().next().unwrap().0;
                                let intersected = clauses.iter().fold(first.clone(), |res, c| {
                                    c.0.intersection(&res).cloned().collect()
                                });
                                // for each such principal, update indexing for all its prefixes
                                // including itself
                                for p in intersected.iter() {
                                    for i in 0..=p.len() {
                                        let prefix = p[..i].to_vec();
                                        if !self.principal_indexing.contains_key(&prefix) {
                                            self.principal_indexing
                                                .insert(prefix.clone(), Vec::new());
                                        }
                                        self.principal_indexing.get_mut(&prefix).unwrap().push(idx);
                                    }
                                }
                            } else {
                                // secrecy == dc_true
                                self.public_secrecies.push(idx);
                            }
                        }
                        Component::DCFalse => (),
                    };
                    None
                }
            }
        })
    }
}

#[derive(Default, Clone, Debug, Deserialize, Serialize, Hash, PartialEq, Eq)]
pub struct Function {
    // TODO support snapshots
    pub memory: usize,
    pub app_image: String,
    pub runtime_image: String,
    pub kernel: String,
}

// used by singlevm. singlevm allows more complicated configurations than multivm.
impl From<FunctionConfig> for Function {
    fn from(cfg: FunctionConfig) -> Self {
        Self {
            memory: cfg.memory,
            app_image: cfg.appfs.unwrap_or_default(),
            runtime_image: cfg.runtimefs,
            kernel: cfg.kernel,
        }
    }
}

impl From<crate::syscalls::Function> for Function {
    fn from(pbf: crate::syscalls::Function) -> Self {
        Self {
            memory: pbf.memory as usize,
            app_image: pbf.app_image,
            runtime_image: pbf.runtime,
            kernel: pbf.kernel,
        }
    }
}

impl From<Function> for crate::syscalls::Function {
    fn from(f: Function) -> Self {
        Self {
            memory: f.memory as u64,
            app_image: f.app_image,
            runtime: f.runtime_image,
            kernel: f.kernel,
        }
    }
}

#[derive(Debug, Clone, Serialize, Deserialize)]
pub struct Gate {
    pub privilege: Component,
    weakest_privilege_required: Component,
    object_id: UID,
}

#[derive(Debug, Clone, Serialize, Deserialize)]
pub enum DirEntry {
    Directory(Directory),
    File(File),
    FacetedDirectory(FacetedDirectory),
    Gate(Gate),
    Blob(Blob),
}

mod errors {
    #[derive(Debug)]
    pub enum LinkError {
        LabelError(LabelError),
        Exists,
    }

    #[derive(Debug)]
    pub enum UnlinkError {
        LabelError(LabelError),
        DoesNotExists,
    }

    #[derive(Debug)]
    pub enum LabelError {
        CannotRead,
        CannotWrite,
    }

    #[derive(Debug)]
    pub enum GateError {
        CannotDelegate,
        CannotInvoke,
    }

    #[derive(Debug)]
    pub enum FacetError {
        Unallocated,
        LabelError(LabelError),
        NoneValue,
        Corrupted,
    }
}

impl<S> FS<S> {
    pub fn new(storage: S) -> FS<S> {
        FS { storage }
    }
}

impl<S: BackingStore> FS<S> {
    /// true, the root is newly created; false, the root already exists
    pub fn initialize(&self) -> bool {
        let dir_contents = serde_json::ser::to_vec(&HashMap::<String, DirEntry>::new()).unwrap();
        let uid: UID = 0;
        self.storage.add(&uid.to_be_bytes(), &dir_contents)
    }

    pub fn root(&self) -> Directory {
        Directory {
            label: Buckle::new(true, Component::dc_false()),
            object_id: 0,
        }
    }

    pub fn create_directory(&self, label: Buckle) -> Directory {
        STAT.with(|stat| {
            let now = Instant::now();
            let dir_contents = serde_json::ser::to_vec(&HashMap::<String, DirEntry>::new())
                .unwrap_or((&b"{}"[..]).into());
            stat.borrow_mut().ser_dir += now.elapsed();
            let mut uid: UID = rand::random();
            while !self.storage.add(&uid.to_be_bytes(), &dir_contents) {
                uid = rand::random();
            }

            Directory {
                label,
                object_id: uid,
            }
        })
    }

    pub fn create_file(&self, label: Buckle) -> File {
        STAT.with(|stat| {
            let mut uid: UID = rand::random();
            while !self.storage.add(&uid.to_be_bytes(), &[]) {
                uid = rand::random();
                stat.borrow_mut().create_retry += 1;
            }
            File {
                label,
                object_id: uid,
            }
        })
    }

    pub fn create_faceted_directory(&self) -> FacetedDirectory {
        STAT.with(|stat| {
            let mut uid: UID = rand::random();
            let now = Instant::now();
            let empty_faceted_dir =
                serde_json::ser::to_vec(&FacetedDirectoryInner::default()).unwrap();
            stat.borrow_mut().ser_faceted += now.elapsed();
            while !self.storage.add(&uid.to_be_bytes(), &empty_faceted_dir) {
                uid = rand::random()
            }
            FacetedDirectory { object_id: uid }
        })
    }

    pub fn create_blob(&self, blobname: String, label: Buckle) -> Blob {
        STAT.with(|stat| {
            let mut uid: UID = rand::random();
            while !self
                .storage
                .add(&uid.to_be_bytes(), &blobname.clone().into_bytes())
            {
                uid = rand::random();
                stat.borrow_mut().create_retry += 1;
            }
            Blob {
                label,
                object_id: uid,
            }
        })
    }

    pub fn create_gate(
        &self,
        dpriv: Component,
        wpr: Component,
        f: Function,
    ) -> Result<Gate, GateError> {
        STAT.with(|stat| {
            if check_delegation(&dpriv) {
                let mut uid: UID = rand::random();
                while !self.storage.add(
                    &uid.to_be_bytes(),
                    &serde_json::to_vec(&f).unwrap_or_default(),
                ) {
                    uid = rand::random();
                    stat.borrow_mut().create_retry += 1;
                }
                Ok(Gate {
                    privilege: dpriv,
                    weakest_privilege_required: wpr,
                    object_id: uid,
                })
            } else {
                Err(GateError::CannotDelegate)
            }
        })
    }

    pub fn list(&self, dir: Directory) -> Result<HashMap<String, DirEntry>, LabelError> {
        CURRENT_LABEL.with(|current_label| {
            STAT.with(|stat| {
                let now = Instant::now();
                if dir.label.can_flow_to(&*current_label.borrow()) {
                    stat.borrow_mut().label_tracking += now.elapsed();
                    Ok(match self.storage.get(&dir.object_id.to_be_bytes()) {
                        Some(bs) => {
                            let now = Instant::now();
                            let res = serde_json::from_slice(bs.as_slice()).unwrap();
                            stat.borrow_mut().de_dir += now.elapsed();
                            res
                        }
                        None => Default::default(),
                    })
                } else {
                    Err(LabelError::CannotRead)
                }
            })
        })
    }

    pub fn faceted_list(
        &self,
        fdir: &FacetedDirectory,
    ) -> HashMap<String, HashMap<String, DirEntry>> {
        STAT.with(
            |stat| match self.storage.get(&fdir.object_id.to_be_bytes()) {
                Some(bs) => {
                    let now = Instant::now();
                    serde_json::from_slice::<FacetedDirectoryInner>(bs.as_slice())
                        .map(|inner| {
                            stat.borrow_mut().de_faceted += now.elapsed();
                            inner.list_facets()
                        })
                        .unwrap_or_default()
                        .iter()
                        .fold(
                            HashMap::<String, HashMap<String, DirEntry>>::new(),
                            |mut m, dir| {
                                let now = Instant::now();
                                m.insert(
                                    serde_json::ser::to_string(dir.label()).unwrap(),
                                    self.list(dir.clone()).unwrap(),
                                );
                                stat.borrow_mut().ser_label += now.elapsed();
                                m
                            },
                        )
                }
                None => Default::default(),
            },
        )
    }

    fn open_facet(&self, fdir: &FacetedDirectory, facet: &Buckle) -> Result<Directory, FacetError> {
        STAT.with(
            |stat| match self.storage.get(&fdir.object_id.to_be_bytes()) {
                Some(bs) => {
                    let now = Instant::now();
                    let inner: FacetedDirectoryInner =
                        serde_json::from_slice(bs.as_slice()).map_err(|_| FacetError::Corrupted)?;
                    stat.borrow_mut().de_faceted += now.elapsed();
                    inner.open_facet(facet)
                }
                None => Err(FacetError::NoneValue),
            },
        )
    }

    pub fn link(
        &self,
        dir: &Directory,
        name: String,
        direntry: DirEntry,
    ) -> Result<String, LinkError> {
        CURRENT_LABEL.with(|current_label| {
            STAT.with(|stat| {
                let now = Instant::now();
                if !current_label.borrow().secrecy.implies(&dir.label.secrecy) {
                    return Err(LinkError::LabelError(LabelError::CannotRead));
                }
                if !current_label.borrow().can_flow_to(&dir.label) {
                    return Err(LinkError::LabelError(LabelError::CannotWrite));
                }
                stat.borrow_mut().label_tracking += now.elapsed();
                let mut raw_dir: Option<Vec<u8>> = self.storage.get(&dir.object_id.to_be_bytes());
                loop {
                    let mut dir_contents: HashMap<String, DirEntry> = raw_dir
                        .as_ref()
                        .and_then(|dir_contents| {
                            let now = Instant::now();
                            let res = serde_json::from_slice(dir_contents.as_slice()).ok();
                            stat.borrow_mut().de_dir += now.elapsed();
                            res
                        })
                        .unwrap_or_default();
                    if let Some(_) = dir_contents.insert(name.clone(), direntry.clone()) {
                        return Err(LinkError::Exists);
                    }
                    let now = Instant::now();
                    let json_vec = serde_json::to_vec(&dir_contents).unwrap_or_default();
                    stat.borrow_mut().ser_dir += now.elapsed();
                    match self.storage.cas(
                        &dir.object_id.to_be_bytes(),
                        raw_dir.as_ref().map(|e| e.as_ref()),
                        &json_vec,
                    ) {
                        Ok(()) => return Ok(name),
                        Err(rd) => raw_dir = rd,
                    }
                }
            })
        })
    }

    pub fn unlink(&self, dir: &Directory, name: String) -> Result<String, UnlinkError> {
        CURRENT_LABEL.with(|current_label| {
            STAT.with(|stat| {
                let now = Instant::now();
                if !current_label.borrow().secrecy.implies(&dir.label.secrecy) {
                    return Err(UnlinkError::LabelError(LabelError::CannotRead));
                }
                if !current_label.borrow().can_flow_to(&dir.label) {
                    return Err(UnlinkError::LabelError(LabelError::CannotWrite));
                }
                stat.borrow_mut().label_tracking += now.elapsed();
                let mut raw_dir = self.storage.get(&dir.object_id.to_be_bytes());
                loop {
                    let mut dir_contents: HashMap<String, DirEntry> = raw_dir
                        .as_ref()
                        .and_then(|dir_contents| {
                            let now = Instant::now();
                            let res = serde_json::from_slice(dir_contents.as_slice()).ok();
                            stat.borrow_mut().de_dir += now.elapsed();
                            res
                        })
                        .unwrap_or_default();
                    if dir_contents.remove(&name).is_none() {
                        return Err(UnlinkError::DoesNotExists);
                    }
                    let now = Instant::now();
                    let json_vec = serde_json::to_vec(&dir_contents).unwrap_or_default();
                    stat.borrow_mut().ser_dir += now.elapsed();
                    match self.storage.cas(
                        &dir.object_id.to_be_bytes(),
                        raw_dir.as_ref().map(|e| e.as_ref()),
                        &json_vec,
                    ) {
                        Ok(()) => return Ok(name),
                        Err(rd) => raw_dir = rd,
                    }
                }
            })
        })
    }

    pub fn faceted_link(
        &self,
        fdir: &FacetedDirectory,
        facet: Option<&Buckle>,
        name: String,
        direntry: DirEntry,
    ) -> Result<String, LinkError> {
        CURRENT_LABEL.with(|current_label| {
            STAT.with(|stat| {
                // check when facet is specified.
                let now = Instant::now();
                if facet.is_some()
                    && !current_label
                        .borrow()
                        .secrecy
                        .implies(&facet.as_ref().unwrap().secrecy)
                {
                    return Err(LinkError::LabelError(LabelError::CannotRead));
                }
                if facet.is_some() && !current_label.borrow().can_flow_to(&facet.as_ref().unwrap())
                {
                    return Err(LinkError::LabelError(LabelError::CannotWrite));
                }
                stat.borrow_mut().label_tracking += now.elapsed();
                let mut raw_fdir: Option<Vec<u8>> = self.storage.get(&fdir.object_id.to_be_bytes());
                loop {
                    let mut fdir_contents: FacetedDirectoryInner = raw_fdir
                        .as_ref()
                        .and_then(|fdir_contents| {
                            let now = Instant::now();
                            let res = serde_json::from_slice(fdir_contents.as_slice()).ok();
                            stat.borrow_mut().de_faceted += now.elapsed();
                            res
                        })
                        .unwrap_or_default();
                    match fdir_contents.open_facet(facet.unwrap_or(&*current_label.borrow())) {
                        Ok(dir) => return Ok(self.link(&dir, name.clone(), direntry.clone())?),
                        Err(FacetError::Unallocated) => {
                            let dir = self.create_directory(current_label.borrow().clone());
                            let _ = self.link(&dir, name.clone(), direntry.clone());
                            fdir_contents.append(dir);
                            let now = Instant::now();
                            let json_vec = serde_json::to_vec(&fdir_contents).unwrap_or_default();
                            stat.borrow_mut().ser_faceted += now.elapsed();
                            match self.storage.cas(
                                &fdir.object_id.to_be_bytes(),
                                raw_fdir.as_ref().map(|e| e.as_ref()),
                                &json_vec,
                            ) {
                                Ok(()) => return Ok(name),
                                Err(rd) => raw_fdir = rd,
                            }
                        }
                        Err(FacetError::LabelError(le)) => return Err(LinkError::LabelError(le)),
                        Err(e) => panic!("fatal: {:?}", e),
                    }
                }
            })
        })
    }

    pub fn faceted_unlink(
        &self,
        fdir: &FacetedDirectory,
        name: String,
    ) -> Result<String, UnlinkError> {
        CURRENT_LABEL.with(|current_label| {
            STAT.with(|stat| {
                let facet = &*current_label.borrow();
                let raw_fdir = self.storage.get(&fdir.object_id.to_be_bytes());
                let fdir_contents: FacetedDirectoryInner = raw_fdir
                    .as_ref()
                    .and_then(|fdir_contents| {
                        let now = Instant::now();
                        let res = serde_json::from_slice(fdir_contents.as_slice()).ok();
                        stat.borrow_mut().de_faceted += now.elapsed();
                        res
                    })
                    .unwrap_or_default();
                match fdir_contents.open_facet(facet) {
                    Ok(dir) => return Ok(self.unlink(&dir, name.clone())?),
                    Err(FacetError::Unallocated) => return Err(UnlinkError::DoesNotExists),
                    Err(FacetError::LabelError(le)) => return Err(UnlinkError::LabelError(le)),
                    Err(e) => panic!("fatal: {:?}", e),
                }
            })
        })
    }

    pub fn read(&self, file: &File) -> Result<Vec<u8>, LabelError> {
        CURRENT_LABEL.with(|current_label| {
            if file.label.can_flow_to(&*current_label.borrow()) {
                Ok(self
                    .storage
                    .get(&file.object_id.to_be_bytes())
                    .unwrap_or_default())
            } else {
                Err(LabelError::CannotRead)
            }
        })
    }

    pub fn open_blob(&self, blob: &Blob) -> Result<String, LabelError> {
        CURRENT_LABEL.with(|current_label| {
            if blob.label.can_flow_to(&*current_label.borrow()) {
                let v = self
                    .storage
                    .get(&blob.object_id.to_be_bytes())
                    .unwrap_or_default();
                Ok(String::from_utf8(v).unwrap_or_default())
            } else {
                Err(LabelError::CannotRead)
            }
        })
    }

    pub fn update_blob(&self, blob: &Blob, blobname: String) -> Result<(), LabelError> {
        CURRENT_LABEL.with(|current_label| {
            if current_label.borrow().can_flow_to(&blob.label) {
                Ok(self
                    .storage
                    .put(&blob.object_id.to_be_bytes(), &blobname.into_bytes()))
            } else {
                Err(LabelError::CannotWrite)
            }
        })
    }

    pub fn write(&self, file: &File, data: &Vec<u8>) -> Result<(), LabelError> {
        CURRENT_LABEL.with(|current_label| {
            if current_label.borrow().can_flow_to(&file.label) {
                Ok(self.storage.put(&file.object_id.to_be_bytes(), data))
            } else {
                Err(LabelError::CannotWrite)
            }
        })
    }

<<<<<<< HEAD
    pub fn invoke(&self, gate: &Gate) -> Result<Function, GateError> {
        CURRENT_LABEL.with(|current_label| {
            if current_label
                .borrow()
                .integrity
                .implies(&gate.weakest_privilege_required)
            {
                let raw_gate = self.storage.get(&gate.object_id.to_be_bytes());
                Ok(raw_gate.map_or(Function::default(), |v| {
                    serde_json::from_slice(&v).unwrap_or(Function::default())
                }))
            } else {
                Err(GateError::CannotInvoke)
            }
        })
    }
=======
    fn faceted_inner(&self, fdir: &FacetedDirectory) -> HashMap<String, DirEntry> {
        match self.storage.get(&fdir.object_id.to_be_bytes()) {
            Some(bs) => {
                serde_json::from_slice::<FacetedDirectoryInner>(bs.as_slice())
                    .map(|inner| {
                        inner.list_facets()
                    }).unwrap_or_default().iter()
                    .fold(HashMap::<String, DirEntry>::new(), |mut m, dir| {
                        m.insert(serde_json::ser::to_string(dir.label()).unwrap(), DirEntry::Directory(dir.clone()));
                        m
                    })
            }
            None => Default::default(),
        }
    }

    pub fn collect_garbage(&mut self) -> Result<Vec<u64>, LabelError> {
        use std::convert::TryInto;
        let object_list = self.storage.get_keys().unwrap_or_default().iter()
            .filter_map(|&b| b.try_into().ok())
            .map(|b| UID::from_be_bytes(b)).collect::<Vec<_>>();
        let mut objects = HashSet::new();
        for obj in object_list.into_iter() {
            objects.insert(obj);
        }

        let mut visited = HashSet::new();
        let mut remaining = vec![DirEntry::Directory(self.root())];
        while let Some(entry) = remaining.pop() {
            match entry {
                DirEntry::Directory(dir) => {
                    if !visited.insert(dir.object_id) { continue; }
                    let entries = self.list(dir)?;
                    for entry in entries.into_values() {
                        remaining.push(entry);
                    }
                }
                DirEntry::FacetedDirectory(fdir) => {
                    if !visited.insert(fdir.object_id) { continue; }
                    let faceted_entries = self.faceted_inner(&fdir);
                    for entry in faceted_entries.into_values() {
                        remaining.push(entry);
                    }
                }
                DirEntry::File(file) => { if !visited.insert(file.object_id) { continue; } }
                DirEntry::Gate(gate) => { if !visited.insert(gate.object_id) { continue; } }
            }
        }

        assert!(visited.iter().map(|o| objects.contains(o)).all(|x| x));

        let diff = objects.difference(&visited).map(|&x| x).collect::<Vec<_>>();
        for obj in diff.iter() {
            self.storage.del(&obj.to_be_bytes());
        }

        Ok(diff)
    }

>>>>>>> 196c35d2
}

impl Directory {
    pub fn label(&self) -> &Buckle {
        &self.label
    }
}

impl File {
    pub fn label(&self) -> &Buckle {
        &self.label
    }
}

impl From<Directory> for DirEntry {
    fn from(dir: Directory) -> Self {
        DirEntry::Directory(dir)
    }
}

impl From<File> for DirEntry {
    fn from(file: File) -> Self {
        DirEntry::File(file)
    }
}

impl From<FacetedDirectory> for DirEntry {
    fn from(fdir: FacetedDirectory) -> Self {
        DirEntry::FacetedDirectory(fdir)
    }
}

impl From<Gate> for DirEntry {
    fn from(gate: Gate) -> Self {
        DirEntry::Gate(gate)
    }
}

pub mod utils {

    use super::*;

    #[derive(Debug)]
    pub enum Error {
        BadPath,
        LabelError(LabelError),
        FacetedDir(FacetedDirectory, Buckle),
        GateError(GateError),
        LinkError(LinkError),
        UnlinkError(UnlinkError),
        FacetError(FacetError),
    }

    impl From<LabelError> for Error {
        fn from(err: LabelError) -> Self {
            Error::LabelError(err)
        }
    }

    impl From<GateError> for Error {
        fn from(err: GateError) -> Self {
            Error::GateError(err)
        }
    }

    impl From<LinkError> for Error {
        fn from(err: LinkError) -> Self {
            Error::LinkError(err)
        }
    }

    impl From<UnlinkError> for Error {
        fn from(err: UnlinkError) -> Self {
            Error::UnlinkError(err)
        }
    }

    impl From<FacetError> for Error {
        fn from(err: FacetError) -> Self {
            Error::FacetError(err)
        }
    }

    pub fn _read_path<S: Clone + BackingStore>(
        fs: &FS<S>,
        path: self::path::Path,
        clearance_checker: fn() -> bool,
    ) -> Result<DirEntry, Error> {
        use self::path::Component as PC;
        if let Some((last, path)) = path.split_last() {
            let second_last =
                path.iter()
                    .try_fold(fs.root().into(), |de, comp| -> Result<DirEntry, Error> {
                        let res = match de {
                            super::DirEntry::Directory(dir) => {
                                // implicitly raising the label
                                taint_with_label(dir.label.clone());
                                match comp {
                                    PC::Dscrp(s) => {
                                        fs.list(dir)?.get(s).map(Clone::clone).ok_or(Error::BadPath)
                                    }
                                    _ => Err(Error::BadPath),
                                }
                            }
                            super::DirEntry::FacetedDirectory(fdir) => {
                                match comp {
                                    PC::Facet(f) => {
                                        // implicitly raising the label
                                        taint_with_label(f.clone());
                                        fs.open_facet(&fdir, f)
                                            .map(|d| DirEntry::Directory(d))
                                            .map_err(|e| Error::from(e))
                                    }
                                    _ => Err(Error::BadPath),
                                }
                            }
                            super::DirEntry::Blob(_)
                            | super::DirEntry::Gate(_)
                            | super::DirEntry::File(_) => Err(Error::BadPath),
                        };
                        if res.is_ok() && !clearance_checker() {
                            return Err(Error::LabelError(LabelError::CannotRead));
                        }
                        res
                    })?;
            // corner case: the last component is an unallocated facet.
            let res = match second_last {
                super::DirEntry::Directory(dir) => {
                    // implicitly raising the label
                    taint_with_label(dir.label.clone());
                    match last {
                        PC::Dscrp(s) => {
                            fs.list(dir)?.get(s).map(Clone::clone).ok_or(Error::BadPath)
                        }
                        _ => Err(Error::BadPath),
                    }
                }
                super::DirEntry::FacetedDirectory(fdir) => {
                    match last {
                        PC::Facet(f) => {
                            // implicitly raising the label
                            taint_with_label(f.clone());
                            match fs.open_facet(&fdir, f) {
                                Ok(d) => Ok(DirEntry::Directory(d)),
                                Err(FacetError::Unallocated) => {
                                    Err(Error::FacetedDir(fdir, f.clone()))
                                }
                                Err(e) => Err(Error::from(e)),
                            }
                        }
                        _ => Err(Error::BadPath),
                    }
                }
                super::DirEntry::Blob(_) | super::DirEntry::Gate(_) | super::DirEntry::File(_) => {
                    Err(Error::BadPath)
                }
            };
            if res.is_ok() && !clearance_checker() {
                return Err(Error::LabelError(LabelError::CannotRead));
            }
            res
        } else {
            // corner case: empty vector is the root's path
            Ok(fs.root().into())
        }
    }

    pub fn read_path<S: Clone + BackingStore, P: Into<self::path::Path>>(
        fs: &FS<S>,
        path: P,
    ) -> Result<DirEntry, Error> {
        _read_path(fs, path.into(), noop)
    }

    pub fn read_path_check_clearance<S: Clone + BackingStore, P: Into<self::path::Path>>(
        fs: &FS<S>,
        path: P,
    ) -> Result<DirEntry, Error> {
        _read_path(fs, path.into(), check_clearance)
    }

    pub fn list<S: Clone + BackingStore, P: Into<self::path::Path>>(
        fs: &FS<S>,
        path: P,
    ) -> Result<HashMap<String, DirEntry>, Error> {
        match read_path(fs, path) {
            Ok(DirEntry::Directory(dir)) => fs.list(dir).map_err(|e| Error::from(e)),
            Ok(_) => Err(Error::BadPath),
            Err(e) => Err(Error::from(e)),
        }
    }

    pub fn faceted_list<S: Clone + BackingStore, P: Into<self::path::Path>>(
        fs: &FS<S>,
        path: P,
    ) -> Result<HashMap<String, HashMap<String, DirEntry>>, Error> {
        match read_path(fs, path) {
            Ok(DirEntry::FacetedDirectory(fdir)) => Ok(fs.faceted_list(&fdir)),
            Ok(_) => Err(Error::BadPath),
            Err(e) => Err(Error::from(e)),
        }
    }

    pub fn read<S: Clone + BackingStore, P: Into<self::path::Path>>(
        fs: &FS<S>,
        path: P,
    ) -> Result<Vec<u8>, Error> {
        match read_path(fs, path) {
            Ok(DirEntry::File(f)) => {
                taint_with_label(f.label.clone());
                fs.read(&f).map_err(|e| Error::from(e))
            }
            Ok(_) => Err(Error::BadPath),
            Err(e) => Err(Error::from(e)),
        }
    }

    pub fn open_blob<S: Clone + BackingStore, P: Into<self::path::Path>>(
        fs: &FS<S>,
        path: P,
    ) -> Result<String, Error> {
        match read_path(fs, path) {
            Ok(DirEntry::Blob(b)) => {
                taint_with_label(b.label.clone());
                fs.open_blob(&b).map_err(|e| Error::from(e))
            }
            Ok(_) => Err(Error::BadPath),
            Err(e) => Err(Error::from(e)),
        }
    }

    pub fn update_blob<S: Clone + BackingStore, P: Into<self::path::Path>>(
        fs: &FS<S>,
        path: P,
        blobname: String,
    ) -> Result<(), Error> {
        match read_path(fs, path) {
            Ok(DirEntry::Blob(b)) => {
                endorse_with_full();
                fs.update_blob(&b, blobname).map_err(|e| Error::from(e))
            }
            Ok(_) => Err(Error::BadPath),
            Err(e) => Err(Error::from(e)),
        }
    }

    pub fn write<S: Clone + BackingStore, P: Into<self::path::Path>>(
        fs: &FS<S>,
        path: P,
        data: Vec<u8>,
    ) -> Result<(), Error> {
        match read_path(fs, path) {
            Ok(DirEntry::File(file)) => {
                endorse_with_full();
                fs.write(&file, &data).map_err(|e| Error::from(e))
            }
            Ok(_) => Err(Error::BadPath),
            Err(e) => Err(Error::from(e)),
        }
    }

    pub fn delete<S: Clone + BackingStore, P: Into<self::path::Path>>(
        fs: &FS<S>,
        base_dir: P,
        name: String,
    ) -> Result<(), Error> {
        match read_path(&fs, base_dir) {
            Ok(DirEntry::Directory(dir)) => {
                endorse_with_full();
                fs.unlink(&dir, name)
                    .map(|_| ())
                    .map_err(|e| Error::from(e))
            }
            Ok(DirEntry::FacetedDirectory(fdir)) => {
                endorse_with_full();
                fs.faceted_unlink(&fdir, name)
                    .map(|_| ())
                    .map_err(|e| Error::from(e))
            }
            Ok(_) => Err(Error::BadPath),
            Err(e) => Err(e),
        }
    }

    pub fn create_gate<S: Clone + BackingStore, P: Into<self::path::Path>>(
        fs: &FS<S>,
        base_dir: P,
        name: String,
        policy: Buckle,
        f: Function,
    ) -> Result<(), Error> {
        match read_path(&fs, base_dir) {
            Ok(DirEntry::Directory(dir)) => {
                let gate = fs
                    .create_gate(policy.secrecy, policy.integrity, f)
                    .map_err(|e| Error::from(e))?;
                endorse_with_full();
                fs.link(&dir, name, DirEntry::Gate(gate))
                    .map(|_| ())
                    .map_err(|e| Error::from(e))
            }
            Ok(DirEntry::FacetedDirectory(fdir)) => {
                endorse_with_full();
                let gate = fs
                    .create_gate(policy.secrecy, policy.integrity, f)
                    .map_err(|e| Error::from(e))?;
                fs.faceted_link(&fdir, None, name, DirEntry::Gate(gate))
                    .map(|_| ())
                    .map_err(|e| Error::from(e))
            }
            Err(Error::FacetedDir(fdir, facet)) => {
                let gate = fs
                    .create_gate(policy.secrecy, policy.integrity, f)
                    .map_err(|e| Error::GateError(e))?;
                endorse_with_full();
                fs.faceted_link(&fdir, Some(&facet), name, DirEntry::Gate(gate))
                    .map(|_| ())
                    .map_err(|e| Error::from(e))
            }
            Ok(_) => Err(Error::BadPath),
            Err(e) => Err(e),
        }
    }

    pub fn dup_gate<S: BackingStore + Clone, P: Into<self::path::Path>>(
        fs: &FS<S>,
        orig: P,
        base_dir: P,
        name: String,
        policy: Buckle,
    ) -> Result<(), Error> {
        let dpriv = policy.secrecy;
        let wpr = policy.integrity;
        if !check_delegation(&dpriv) {
            return Err(Error::from(GateError::CannotDelegate));
        }
        read_path(fs, orig).and_then(|entry| match entry {
            DirEntry::Gate(orig) => {
                let gate = Gate {
                    privilege: dpriv,
                    weakest_privilege_required: wpr,
                    object_id: orig.object_id,
                };
                match read_path(fs, base_dir) {
                    Ok(entry) => match entry {
                        DirEntry::Directory(dir) => fs
                            .link(&dir, name, DirEntry::Gate(gate))
                            .map(|_| ())
                            .map_err(|e| Error::from(e)),
                        DirEntry::FacetedDirectory(fdir) => fs
                            .faceted_link(&fdir, None, name, DirEntry::Gate(gate))
                            .map(|_| ())
                            .map_err(|e| Error::from(e)),
                        _ => Err(Error::BadPath),
                    },
                    Err(Error::FacetedDir(fdir, facet)) => {
                        endorse_with_full();
                        fs.faceted_link(&fdir, Some(&facet), name, DirEntry::Gate(gate))
                            .map(|_| ())
                            .map_err(|e| Error::from(e))
                    }
                    Err(e) => Err(Error::from(e)),
                }
            }
            _ => Err(Error::BadPath),
        })
    }

    pub fn create_directory<S: Clone + BackingStore, P: Into<self::path::Path>>(
        fs: &FS<S>,
        base_dir: P,
        name: String,
        label: Buckle,
    ) -> Result<(), Error> {
        match read_path(&fs, base_dir) {
            Ok(entry) => match entry {
                DirEntry::Directory(dir) => {
                    let newdir = fs.create_directory(label);
                    endorse_with_full();
                    fs.link(&dir, name, DirEntry::Directory(newdir))
                        .map(|_| ())
                        .map_err(|e| Error::from(e))
                }
                DirEntry::FacetedDirectory(fdir) => {
                    let newdir = fs.create_directory(label);
                    endorse_with_full();
                    fs.faceted_link(&fdir, None, name, DirEntry::Directory(newdir))
                        .map(|_| ())
                        .map_err(|e| Error::from(e))
                }
                _ => Err(Error::BadPath),
            },
            Err(Error::FacetedDir(fdir, facet)) => {
                let newdir = fs.create_directory(label);
                endorse_with_full();
                fs.faceted_link(&fdir, Some(&facet), name, DirEntry::Directory(newdir))
                    .map(|_| ())
                    .map_err(|e| Error::from(e))
            }
            Err(e) => Err(e),
        }
    }

    pub fn create_file<S: Clone + BackingStore, P: Into<self::path::Path>>(
        fs: &FS<S>,
        base_dir: P,
        name: String,
        label: Buckle,
    ) -> Result<(), Error> {
        match read_path(&fs, base_dir) {
            Ok(entry) => match entry {
                DirEntry::Directory(dir) => {
                    let newfile = fs.create_file(label);
                    endorse_with_full();
                    fs.link(&dir, name, DirEntry::File(newfile))
                        .map(|_| ())
                        .map_err(|e| Error::from(e))
                }
                DirEntry::FacetedDirectory(fdir) => {
                    let newfile = fs.create_file(label);
                    endorse_with_full();
                    fs.faceted_link(&fdir, None, name, DirEntry::File(newfile))
                        .map(|_| ())
                        .map_err(|e| Error::from(e))
                }
                _ => Err(Error::BadPath),
            },
            Err(Error::FacetedDir(fdir, facet)) => {
                let newfile = fs.create_file(label);
                endorse_with_full();
                fs.faceted_link(&fdir, Some(&facet), name, DirEntry::File(newfile))
                    .map(|_| ())
                    .map_err(|e| Error::from(e))
            }
            Err(e) => Err(e),
        }
    }

    pub fn create_blob<S: Clone + BackingStore, P: Into<self::path::Path>>(
        fs: &FS<S>,
        base_dir: P,
        name: String,
        label: Buckle,
        blob_name: String,
    ) -> Result<(), Error> {
        match read_path(&fs, base_dir) {
            Ok(entry) => match entry {
                DirEntry::Directory(dir) => {
                    let b = fs.create_blob(blob_name, label);
                    endorse_with_full();
                    fs.link(&dir, name, DirEntry::Blob(b))
                        .map(|_| ())
                        .map_err(|e| Error::from(e))
                }
                DirEntry::FacetedDirectory(fdir) => {
                    let b = fs.create_blob(blob_name, label);
                    endorse_with_full();
                    fs.faceted_link(&fdir, None, name, DirEntry::Blob(b))
                        .map(|_| ())
                        .map_err(|e| Error::from(e))
                }
                _ => Err(Error::BadPath),
            },
            Err(Error::FacetedDir(fdir, facet)) => {
                let b = fs.create_blob(blob_name, label);
                endorse_with_full();
                fs.faceted_link(&fdir, Some(&facet), name, DirEntry::Blob(b))
                    .map(|_| ())
                    .map_err(|e| Error::from(e))
            }
            Err(e) => Err(e),
        }
    }

    pub fn create_faceted<S: Clone + BackingStore, P: Into<self::path::Path>>(
        fs: &FS<S>,
        base_dir: P,
        name: String,
    ) -> Result<(), Error> {
        match read_path(&fs, base_dir) {
            Ok(entry) => match entry {
                DirEntry::Directory(dir) => {
                    let newfdir = fs.create_faceted_directory();
                    endorse_with_full();
                    fs.link(&dir, name, DirEntry::FacetedDirectory(newfdir))
                        .map(|_| ())
                        .map_err(|e| Error::from(e))
                }
                DirEntry::FacetedDirectory(fdir) => {
                    let newfdir = fs.create_faceted_directory();
                    endorse_with_full();
                    fs.faceted_link(&fdir, None, name, DirEntry::FacetedDirectory(newfdir))
                        .map(|_| ())
                        .map_err(|e| Error::from(e))
                }
                _ => Err(Error::BadPath),
            },
            Err(Error::FacetedDir(fdir, facet)) => {
                let newfdir = fs.create_faceted_directory();
                endorse_with_full();
                fs.faceted_link(
                    &fdir,
                    Some(&facet),
                    name,
                    DirEntry::FacetedDirectory(newfdir),
                )
                .map(|_| ())
                .map_err(|e| Error::from(e))
            }
            Err(e) => Err(e),
        }
    }

    pub fn invoke<S: Clone + BackingStore, P: Into<self::path::Path>>(
        fs: &FS<S>,
        path: P,
    ) -> Result<(Function, Component), Error> {
        match read_path(&fs, path) {
            Ok(DirEntry::Gate(gate)) => {
                // implicit endorsement
                endorse_with_full();
                fs.invoke(&gate)
                    .map(|f| (f, gate.privilege))
                    .map_err(|e| Error::from(e))
            }
            Ok(_) => Err(Error::BadPath),
            Err(e) => Err(Error::from(e)),
        }
    }

    pub fn invoke_clearance_check<S: Clone + BackingStore, P: Into<self::path::Path>>(
        fs: &FS<S>,
        path: P,
    ) -> Result<(Function, Component), Error> {
        match read_path_check_clearance(&fs, path) {
            Ok(DirEntry::Gate(gate)) => {
                // implicit endorsement
                endorse_with_full();
                fs.invoke(&gate)
                    .map(|f| (f, gate.privilege))
                    .map_err(|e| Error::from(e))
            }
            Ok(_) => Err(Error::BadPath),
            Err(e) => Err(Error::from(e)),
        }
    }

    pub fn check_clearance() -> bool {
        STAT.with(|stat| {
            let now = Instant::now();
            let res = CURRENT_LABEL.with(|current_label| {
                CLEARANCE.with(|clearance| current_label.borrow().can_flow_to(&clearance.borrow()))
            });
            stat.borrow_mut().label_tracking += now.elapsed();
            res
        })
    }

    pub fn noop() -> bool {
        true
    }

    pub fn check_delegation(delegated: &Component) -> bool {
        STAT.with(|stat| {
            PRIVILEGE.with(|p| {
                use log::debug;
                debug!("my_privilege: {:?}, to be delegated: {:?}", p, delegated);
                let now = Instant::now();
                let res = p.borrow().implies(delegated);
                stat.borrow_mut().label_tracking += now.elapsed();
                res
            })
        })
    }

    pub fn taint_with_secrecy(secrecy: Component) {
        STAT.with(|stat| {
            let now = Instant::now();
            CURRENT_LABEL.with(|current_label| {
                let tainted = current_label
                    .borrow()
                    .clone()
                    .lub(Buckle::new(secrecy, false));
                *current_label.borrow_mut() = tainted;
            });
            stat.borrow_mut().label_tracking += now.elapsed();
        })
    }

    pub fn endorse_with_full() {
        STAT.with(|stat| {
            let now = Instant::now();
            PRIVILEGE.with(|opriv| {
                endorse_with(&*opriv.borrow());
            });
            stat.borrow_mut().label_tracking += now.elapsed();
        })
    }

    pub fn endorse_with(privilege: &Component) {
        STAT.with(|stat| {
            let now = Instant::now();
            CURRENT_LABEL.with(|current_label| {
                let endorsed = current_label.borrow().clone().endorse(privilege);
                *current_label.borrow_mut() = endorsed;
            });
            stat.borrow_mut().label_tracking += now.elapsed();
        })
    }

    pub fn get_current_label() -> Buckle {
        STAT.with(|stat| {
            let now = Instant::now();
            let res = CURRENT_LABEL.with(|l| l.borrow().clone());
            stat.borrow_mut().label_tracking += now.elapsed();
            res
        })
    }

    pub fn get_ufacet() -> Buckle {
        STAT.with(|stat| {
            let now = Instant::now();
            let res = PRIVILEGE.with(|p| Buckle {
                secrecy: p.borrow().clone(),
                integrity: p.borrow().clone(),
            });
            stat.borrow_mut().label_tracking += now.elapsed();
            res
        })
    }

    pub fn taint_with_label(label: Buckle) -> Buckle {
        STAT.with(|stat| {
            let now = Instant::now();
            let res = CURRENT_LABEL.with(|l| {
                let clone = l.borrow().clone();
                *l.borrow_mut() = clone.lub(label);
                l.borrow().clone()
            });
            stat.borrow_mut().label_tracking += now.elapsed();
            res
        })
    }

    pub fn clear_label() {
        STAT.with(|stat| {
            let now = Instant::now();
            CURRENT_LABEL.with(|current_label| {
                *current_label.borrow_mut() = Buckle::public();
            });
            stat.borrow_mut().label_tracking += now.elapsed();
        })
    }

    pub fn my_privilege() -> Component {
        STAT.with(|stat| {
            let now = Instant::now();
            let res = PRIVILEGE.with(|p| p.borrow().clone());
            stat.borrow_mut().label_tracking += now.elapsed();
            res
        })
    }

    pub fn set_my_privilge(newpriv: Component) {
        STAT.with(|stat| {
            let now = Instant::now();
            PRIVILEGE.with(|opriv| {
                *opriv.borrow_mut() = newpriv;
            });
            stat.borrow_mut().label_tracking += now.elapsed();
        })
    }

    pub fn set_clearance(c: Buckle) {
        STAT.with(|stat| {
            let now = Instant::now();
            CLEARANCE.with(|thisc| {
                *thisc.borrow_mut() = c;
            });
            stat.borrow_mut().label_tracking += now.elapsed();
        })
    }

    pub fn declassify(target: Component) -> Result<Buckle, Buckle> {
        STAT.with(|stat| {
            let now = Instant::now();
            let res = CURRENT_LABEL.with(|l| {
                PRIVILEGE.with(|opriv| {
                    if (target.clone() & opriv.borrow().clone()).implies(&l.borrow().secrecy) {
                        Ok(Buckle::new(target, l.borrow().integrity.clone()))
                    } else {
                        Err(l.borrow().clone())
                    }
                })
            });
            stat.borrow_mut().label_tracking += now.elapsed();
            res
        })
    }
}

#[cfg(test)]
mod test {
    use super::*;
    use crate::labeled_fs::DBENV;

    #[test]
    fn test_collect_garbage() -> Result<(), LabelError> {
        utils::taint_with_label(Buckle::top());
        let mut fs = FS::new(&*DBENV);

        let objects = vec![
            fs.create_file(Buckle::public()).object_id,
            fs.create_directory(Buckle::public()).object_id,
            fs.create_faceted_directory().object_id,
        ];
        let deleted = fs.collect_garbage()?;

        assert!(
            [objects.clone(), deleted.clone()]
            .concat().iter().map(|x| objects.contains(x) && deleted.contains(x)).all(|x| x)
        );

        Ok(())
    }
}<|MERGE_RESOLUTION|>--- conflicted
+++ resolved
@@ -1,22 +1,13 @@
 pub mod bootstrap;
 ///! Labeled File System
 pub mod path;
-
-<<<<<<< HEAD
-use labeled::{
-    buckle::{Buckle, Component, Principal},
-    Label,
-};
-use lmdb::{Transaction, WriteFlags};
-use serde::{Deserialize, Serialize};
-=======
 
 use lmdb::{Transaction, WriteFlags, Cursor};
 use log::info;
 use serde::{Serialize, Deserialize};
 use std::{collections::{HashMap, HashSet}, cell::RefCell, time::{Duration, Instant}};
 use labeled::{buckle::{Clause, Buckle, Component, Principal}, Label};
->>>>>>> 196c35d2
+
 use serde_with::serde_as;
 
 use std::{
@@ -73,14 +64,9 @@
     fn get(&self, key: &[u8]) -> Option<Vec<u8>>;
     fn put(&self, key: &[u8], value: &[u8]);
     fn add(&self, key: &[u8], value: &[u8]) -> bool;
-<<<<<<< HEAD
-    fn cas(&self, key: &[u8], expected: Option<&[u8]>, value: &[u8])
-        -> Result<(), Option<Vec<u8>>>;
-=======
     fn cas(&self, key: &[u8], expected: Option<&[u8]>, value: &[u8]) -> Result<(), Option<Vec<u8>>>;
     fn del(&self, key: &[u8]) -> bool;
     fn get_keys(&self) -> Option<Vec<&[u8]>>;
->>>>>>> 196c35d2
 }
 
 impl BackingStore for &lmdb::Environment {
@@ -848,7 +834,6 @@
         })
     }
 
-<<<<<<< HEAD
     pub fn invoke(&self, gate: &Gate) -> Result<Function, GateError> {
         CURRENT_LABEL.with(|current_label| {
             if current_label
@@ -865,7 +850,7 @@
             }
         })
     }
-=======
+
     fn faceted_inner(&self, fdir: &FacetedDirectory) -> HashMap<String, DirEntry> {
         match self.storage.get(&fdir.object_id.to_be_bytes()) {
             Some(bs) => {
@@ -924,8 +909,6 @@
 
         Ok(diff)
     }
-
->>>>>>> 196c35d2
 }
 
 impl Directory {
