syntax = "proto3";

package snapfaas.syscalls;

message FSCreateBlobByName {
  string path = 1;
  string blobname = 2;
  optional Buckle label = 3;
}

// function's presentation on the wire
message Function {
    uint64 memory = 1;
    string appImage = 2;
    string runtime = 3;
    string kernel = 4;
}

message InvokeGate {
  repeated PathComponent gate = 1;
  string payload = 2;
}

<<<<<<< HEAD
=======
message InvokeFunction {
  string function = 1;
  string payload = 2;
}

message InvokeService {
  repeated PathComponent serv = 1;
  optional string body = 2;
}

message ServiceResponse {
  bytes data = 1;
  uint32 status = 2;
}

>>>>>>> 6ce3483d
message DupGate {
  repeated PathComponent orig = 1;
  repeated PathComponent baseDir = 2;
  string name = 3;
  Buckle policy = 4;
}

message DeclassifyResponse {
  optional Buckle label = 1;
}

message TokenList {
  repeated string tokens = 1;
}

message Clause {
  // A disjuction of principals
  repeated TokenList principals = 1;
}

message Component {
  // A conjunction of clauses
  repeated Clause clauses = 1;
}

message Buckle {
  // None means DcFalse, empty clauses means DcTrue, otherwise DcFormula
  optional Component secrecy = 1;
  // None means DcFalse, empty clauses means DcTrue, otherwise DcFormula
  optional Component integrity = 2;
}

message Request {
  string payload = 1;
}

message Response {
  string payload = 1;
}

message ReadKeyResponse {
  optional bytes value = 1;
}

message WriteKeyResponse {
  bool success = 1;
}

message ReadDirResponse {
  repeated bytes keys = 1;
}

enum HttpVerb {
  GET = 0;
  POST = 1;
  PUT = 2;
  DELETE = 4;
}

message GithubRest {
  HttpVerb verb = 1;
  string route = 2;
  optional string body = 3;
  bool toblob = 4;
}

message GithubRestResponse {
  bytes data = 1;
  uint32 status = 2;
}

message GetCurrentLabel {
}

message PathComponent {
  oneof component {
    string dscrp = 1;
    Buckle facet = 2;
  }
}

message FSDelete {
  string path = 1;
}

message FSRead {
  string path = 1;
}

message FSWrite {
  string path = 1;
  bytes data = 2;
}

message FSCreateDir {
  string path = 1;
  string label = 2;
}

message FSCreateFile {
  string path = 1;
  string label = 2;
}

message ExercisePrivilege {
  Buckle target = 1;
}

message BlobCreate {
  optional uint64 size = 1;
}

message BlobWrite {
  uint64 fd = 1;
  bytes data = 2;
}

message BlobFinalize {
  uint64 fd = 1;
  bytes data = 2;
}

message BlobResponse {
  bool success = 1;
  uint64 fd = 2;
  bytes data = 3;
}

message BlobOpen {
  string name = 1;
}

message BlobRead {
  uint64 fd = 1;
  optional uint64 offset = 2;
  optional uint64 length = 3;
}

message BlobClose {
  uint64 fd = 1;
}

message FSList {
  string path = 1;
}

message EntryNameArr {
  repeated string names = 1;
}

message FSListResponse {
  optional EntryNameArr value = 1;
}

message FSFacetedList {
  string path = 1;
}

message FSFacetedListInner {
  map<string, EntryNameArr> facets = 1;
}

message FSFacetedListResponse {
  optional FSFacetedListInner value = 1;
}

message FSCreateFacetedDir {
  string path = 1;
}

message FSCreateGate {
  string path = 1;
  string policy = 2;
  // blobname, direct pointer to the image
  string appImage = 3;
  uint64 memory = 4;
  // Legal values are Faasten-supported language runtimes
  // currently just python
  string runtime = 5;
}

message FSCreateRedirectGate {
  string path = 1;
  string policy = 2;
  // fs path
  string redirectPath = 3;
}

message FSCreateService {
  string path = 1;
  string policy = 2;
  string label = 3;
  string url = 4;
  string verb = 5;
  optional string headers = 6;
}

message Syscall {
  oneof syscall {
    Response response = 1;
    GetCurrentLabel getCurrentLabel = 4;
    Buckle taintWithLabel = 5;
    GithubRest githubRest = 6;
    InvokeGate invokeGate = 7;
    FSRead fsRead = 8;
    FSWrite fsWrite = 9;
    FSCreateDir fsCreateDir = 10;
    FSCreateFile fsCreateFile = 11;
    Component declassify = 12;
    BlobCreate createBlob = 13;
    BlobWrite writeBlob = 14;
    BlobFinalize finalizeBlob = 15;
    BlobOpen openBlob = 16;
    BlobRead readBlob = 17;
    BlobClose closeBlob = 18;
    FSList fsList = 20;
    FSFacetedList fsFacetedList = 21;
    FSCreateFacetedDir fsCreateFacetedDir = 22;
    DupGate dupGate = 23;
    TokenList subPrivilege = 24;
    string buckleParse = 25;
    FSDelete fsDelete = 26;
    FSCreateGate fsCreateGate = 27;
    FSCreateBlobByName fsCreateBlobByName = 29;
    FSCreateRedirectGate fsCreateRedirectGate = 30;
    FSCreateService fsCreateService = 31;
    InvokeService invokeService = 32;
  }
}<|MERGE_RESOLUTION|>--- conflicted
+++ resolved
@@ -21,13 +21,6 @@
   string payload = 2;
 }
 
-<<<<<<< HEAD
-=======
-message InvokeFunction {
-  string function = 1;
-  string payload = 2;
-}
-
 message InvokeService {
   repeated PathComponent serv = 1;
   optional string body = 2;
@@ -38,7 +31,6 @@
   uint32 status = 2;
 }
 
->>>>>>> 6ce3483d
 message DupGate {
   repeated PathComponent orig = 1;
   repeated PathComponent baseDir = 2;
