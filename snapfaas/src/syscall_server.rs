///! secure runtime that holds the handles to the VM and the global file system
use std::collections::HashMap;
use std::io::{Read, Seek, Write};
use std::net::TcpStream;

use labeled::buckle::{self, Buckle, Clause, Component};
use log::{debug, error, warn};

use crate::blobstore::{self, Blobstore};
use crate::fs::{self, FS, BackingStore};
use crate::sched::{
    self,
    message::{ReturnCode, TaskReturn},
};
use crate::syscalls::{self, syscall::Syscall as SC};

const GITHUB_REST_ENDPOINT: &str = "https://api.github.com";
const GITHUB_REST_API_VERSION_HEADER: &str = "application/json+vnd";
const GITHUB_AUTH_TOKEN: &str = "GITHUB_AUTH_TOKEN";
const USER_AGENT: &str = "snapfaas";

pub fn pbcomponent_to_component(component: &Option<syscalls::Component>) -> Component {
    match component {
        None => Component::DCFalse,
        Some(set) => Component::DCFormula(
            set.clauses
                .iter()
                .map(|c| {
                    Clause(
                        c.principals
                            .iter()
                            .map(|p| p.tokens.iter().cloned().collect())
                            .collect(),
                    )
                })
                .collect(),
        ),
    }
}

pub fn pblabel_to_buckle(label: &syscalls::Buckle) -> Buckle {
    Buckle {
        secrecy: pbcomponent_to_component(&label.secrecy),
        integrity: pbcomponent_to_component(&label.integrity),
    }
}

pub fn component_to_pbcomponent(component: &Component) -> Option<syscalls::Component> {
    match component {
        Component::DCFalse => None,
        Component::DCFormula(set) => Some(syscalls::Component {
            clauses: set
                .iter()
                .map(|clause| syscalls::Clause {
                    principals: clause
                        .0
                        .iter()
                        .map(|vp| syscalls::TokenList { tokens: vp.clone() })
                        .collect(),
                })
                .collect(),
        }),
    }
}

pub fn buckle_to_pblabel(label: &Buckle) -> syscalls::Buckle {
    syscalls::Buckle {
        secrecy: component_to_pbcomponent(&label.secrecy),
        integrity: component_to_pbcomponent(&label.integrity),
    }
}

#[derive(Debug)]
pub enum SyscallChannelError {
    Read,
    Decode,
    Write,
}

pub trait SyscallChannel {
    fn send(&mut self, bytes: Vec<u8>) -> Result<(), SyscallChannelError>;
    fn wait(&mut self) -> Result<Option<SC>, SyscallChannelError>;
}

#[derive(Debug)]
pub enum SyscallProcessorError {
    UnreachableScheduler,
    Channel(SyscallChannelError),
    Blob(std::io::Error),
    Database,
    Http(reqwest::Error),
    HttpAuth,
    BadStrPath,
    BadUrlArgs,
}

impl From<SyscallChannelError> for SyscallProcessorError {
    fn from(sce: SyscallChannelError) -> Self {
        SyscallProcessorError::Channel(sce)
    }
}

#[derive(Debug)]
pub struct SyscallGlobalEnv<B: BackingStore> {
    pub sched_conn: Option<TcpStream>,
    pub fs: FS<B>,
    pub blobstore: Blobstore,
}

pub struct SyscallProcessor {
    create_blobs: HashMap<u64, blobstore::NewBlob>,
    blobs: HashMap<u64, blobstore::Blob>,
    max_blob_id: u64,
    http_client: reqwest::blocking::Client,
}

impl SyscallProcessor {
    pub fn new(label: Buckle, privilege: Component, clearance: Buckle) -> Self {
        {
            // set up label & privilege
            fs::utils::clear_label();
            fs::utils::taint_with_label(label);
            fs::utils::set_my_privilge(privilege);
            fs::utils::set_clearance(clearance);
        }

        Self {
            create_blobs: Default::default(),
            blobs: Default::default(),
            max_blob_id: 0,
            http_client: reqwest::blocking::Client::new(),
        }
    }

    pub fn new_insecure() -> Self {
        Self {
            create_blobs: Default::default(),
            blobs: Default::default(),
            max_blob_id: 0,
            http_client: reqwest::blocking::Client::new(),
        }
    }

    /// Send a HTTP GET request no matter if an authentication token is present
    fn http_get(
        &self,
        sc_req: &syscalls::GithubRest,
    ) -> Result<reqwest::blocking::Response, SyscallProcessorError> {
        // GITHUB_REST_ENDPOINT is guaranteed to be parsable so unwrap is safe here
        let mut url = reqwest::Url::parse(GITHUB_REST_ENDPOINT).unwrap();
        url.set_path(&sc_req.route);
        let mut req = self
            .http_client
            .get(url)
            .header(reqwest::header::ACCEPT, GITHUB_REST_API_VERSION_HEADER)
            .header(reqwest::header::USER_AGENT, USER_AGENT);
        req = match std::env::var_os(GITHUB_AUTH_TOKEN) {
            Some(t_osstr) => match t_osstr.into_string() {
                Ok(t_str) => req.bearer_auth(t_str),
                Err(_) => req,
            },
            None => req,
        };
        req.send().map_err(|e| SyscallProcessorError::Http(e))
    }

    /// Send a HTTP POST request only if an authentication token is present
    fn http_post(
        &self,
        sc_req: &syscalls::GithubRest,
        method: reqwest::Method,
    ) -> Result<reqwest::blocking::Response, SyscallProcessorError> {
        // GITHUB_REST_ENDPOINT is guaranteed to be parsable so unwrap is safe here
        let mut url = reqwest::Url::parse(GITHUB_REST_ENDPOINT).unwrap();
        url.set_path(&sc_req.route);
        match std::env::var_os(GITHUB_AUTH_TOKEN) {
            Some(t_osstr) => match t_osstr.into_string() {
                Ok(t_str) => self
                    .http_client
                    .request(method, url)
                    .header(reqwest::header::ACCEPT, GITHUB_REST_API_VERSION_HEADER)
                    .header(reqwest::header::USER_AGENT, USER_AGENT)
                    .body(std::string::String::from(sc_req.body.as_ref().unwrap()))
                    .bearer_auth(t_str)
                    .send()
                    .map_err(|e| SyscallProcessorError::Http(e)),
                Err(_) => Err(SyscallProcessorError::HttpAuth),
            },
            None => Err(SyscallProcessorError::HttpAuth),
        }
    }

<<<<<<< HEAD
    pub fn run<B: BackingStore>(
=======
    fn http_send(
        &self,
        service_info: &fs::ServiceInfo,
        body: Option<String>
    ) -> Result<reqwest::blocking::Response, SyscallProcessorError> {
        let url = service_info.url.clone();
        let method = service_info.verb.clone().into();
        let headers = service_info.headers
            .iter()
            .map(|(a, b)| (
                reqwest::header::HeaderName::from_bytes(a.as_bytes()).unwrap(),
                reqwest::header::HeaderValue::from_bytes(b.as_bytes()).unwrap()
            ))
            .collect::<reqwest::header::HeaderMap>();
        let mut request = self.http_client.request(method, url).headers(headers);
        if let Some(body) = body {
            request = request.body(body);
        }
        request.send().map_err(|e| SyscallProcessorError::Http(e))
    }

    pub fn run(
>>>>>>> 6ce3483d
        mut self,
        env: &mut SyscallGlobalEnv<B>,
        payload: String,
        s: &mut impl SyscallChannel,
    ) -> Result<TaskReturn, SyscallProcessorError> {
        use prost::Message;
        s.send(syscalls::Request { payload }.encode_to_vec())?;

        loop {
            let sc = s.wait()?;
            match sc {
                Some(SC::Response(r)) => {
                    debug!("function response: {}", r.payload);
                    return Ok(TaskReturn {
                        code: ReturnCode::Success as i32,
                        payload: Some(r.payload),
                    });
                }
                Some(SC::InvokeGate(i)) => {
                    let result = match env.sched_conn.as_mut() {
                        None => {
                            warn!("No scheduler presents. Syscall invoke is noop.");
                            syscalls::WriteKeyResponse { success: false }
                        }
                        Some(sched_conn) => {
                            // FIXME change to string path
                            let ret = fs::utils::invoke(&env.fs, i.gate).ok();
                            let result = syscalls::WriteKeyResponse {
                                success: ret.is_some(),
                            };
                            if ret.is_some() {
                                let (f, p) = ret.unwrap();
                                let label = fs::utils::get_current_label();
                                let sched_invoke = sched::message::LabeledInvoke {
                                    function: Some(f.into()),
                                    payload: i.payload,
                                    gate_privilege: component_to_pbcomponent(&p),
                                    label: Some(buckle_to_pblabel(&label)),
                                    sync: false,
                                };
                                sched::rpc::labeled_invoke(sched_conn, sched_invoke).map_err(
                                    |e| {
                                        error!("{:?}", e);
                                        SyscallProcessorError::UnreachableScheduler
                                    },
                                )?;
                            }
                            result
                        }
                    };
                    s.send(result.encode_to_vec())?;
                }
<<<<<<< HEAD
=======
                Some(SC::InvokeFunction(i)) => {
                    let result = match env.sched_conn.as_mut() {
                        None => {
                            warn!("No scheduler presents. Syscall invoke is noop.");
                            syscalls::WriteKeyResponse { success: false }
                        }
                        Some(sched_conn) => {
                            // read key i.function
                            let txn = DBENV.begin_ro_txn().unwrap();
                            let val = txn.get(env.db, &i.function).ok();
                            let result = syscalls::WriteKeyResponse {
                                success: val.is_some(),
                            };
                            if let Some(val) = val {
                                let f: Function = serde_json::from_slice(val).map_err(|e| {
                                    error!("{}", e.to_string());
                                    SyscallProcessorError::BadStrPath
                                })?;
                                let sched_invoke = sched::message::UnlabeledInvoke {
                                    function: Some(f.into()),
                                    payload: i.payload,
                                };
                                sched::rpc::unlabeled_invoke(sched_conn, sched_invoke).map_err(
                                    |e| {
                                        error!("{:?}", e);
                                        SyscallProcessorError::UnreachableScheduler
                                    },
                                )?;
                            }
                            result
                        }
                    };
                    s.send(result.encode_to_vec())?;
                }
                Some(SC::InvokeService(req)) => {
                    let service = fs::utils::invoke_service(&env.fs, req.serv).ok();
                    let resp = match service {
                        Some(s) => {
                            fs::utils::taint_with_label(s.label.clone());
                            Some(self.http_send(&s, req.body)?)
                        }
                        None => None
                    };
                    let result = match resp {
                        None => {
                            syscalls::ServiceResponse {
                                data: "Fail to invoke the external service".as_bytes().to_vec(),
                                status: 0,
                            }
                        }
                        Some(resp) => {
                            syscalls::ServiceResponse {
                                status: resp.status().as_u16() as u32,
                                data: resp.bytes().map_err(|e| SyscallProcessorError::Http(e))?.to_vec(),
                            }
                        }
                    };
                    s.send(result.encode_to_vec())?;
                },
>>>>>>> 6ce3483d
                Some(SC::FsDelete(del)) => {
                    let value = fs::path::Path::parse(&del.path).ok().and_then(|p| {
                        p.file_name().and_then(|name| {
                            p.parent().and_then(|base_dir| {
                                fs::utils::delete(&env.fs, base_dir, name).ok()
                            })
                        })
                    });
                    let result = syscalls::WriteKeyResponse {
                        success: value.is_some(),
                    };
                    s.send(result.encode_to_vec())?;
                }
                Some(SC::BuckleParse(bstr)) => {
                    let result = syscalls::DeclassifyResponse {
                        label: Buckle::parse(&bstr).ok().map(|l| buckle_to_pblabel(&l)),
                    };
                    s.send(result.encode_to_vec())?;
                }
                Some(SC::SubPrivilege(suffix)) => {
                    // omnipotent privilege: dc_false + suffix = dc_false
                    // empty privilege: dc_true + suffix = dc_true
                    let mut my_priv = component_to_pbcomponent(&fs::utils::my_privilege());
                    if let Some(clauses) = my_priv.as_mut() {
                        if let Some(clause) = clauses.clauses.first_mut() {
                            clause
                                .principals
                                .first_mut()
                                .unwrap()
                                .tokens
                                .extend(suffix.tokens);
                        }
                    }
                    let result = syscalls::Buckle {
                        secrecy: my_priv,
                        integrity: None,
                    };
                    s.send(result.encode_to_vec())?;
                }
                Some(SC::DupGate(req)) => {
                    let policy = pblabel_to_buckle(&req.policy.unwrap());
                    let value =
                        fs::utils::dup_gate(&env.fs, req.orig, req.base_dir, req.name, policy).ok();
                    let result = syscalls::WriteKeyResponse {
                        success: value.is_some(),
                    };
                    s.send(result.encode_to_vec())?;
                }
                Some(SC::FsCreateGate(cg)) => {
                    let mut success = false;
                    if let Ok(path) = fs::path::Path::parse(&cg.path) {
                        if let Some(base_dir) = path.parent() {
                            if let Some(name) = path.file_name() {
                                if let Ok(policy) = buckle::Buckle::parse(&cg.policy) {
                                    let runtime_blob =
                                        fs::bootstrap::get_runtime_blob(&env.fs, &cg.runtime);
                                    let kernel_blob = fs::bootstrap::get_kernel_blob(&env.fs);
                                    let value = fs::utils::create_gate(
                                        &env.fs,
                                        base_dir,
                                        name,
                                        policy,
                                        fs::Function {
                                            memory: cg.memory as usize,
                                            app_image: cg.app_image,
                                            runtime_image: runtime_blob,
                                            kernel: kernel_blob,
                                        },
                                    );
                                    if value.is_err() {
                                        debug!("fs-create-gate failed: {:?}", value.unwrap_err());
                                    } else {
                                        success = true;
                                    }
                                }
                            }
                        }
                    }
                    let result = syscalls::WriteKeyResponse { success };
                    s.send(result.encode_to_vec())?;
                }
                Some(SC::FsCreateRedirectGate(crg)) => {
                    let mut success = false;
                    if let Ok(path) = fs::path::Path::parse(&crg.path) {
                        if let Some(base_dir) = path.parent() {
                            if let Some(name) = path.file_name() {
                                if let Ok(policy) = buckle::Buckle::parse(&crg.policy) {
                                    if let Ok(redirect_path) =
                                        fs::path::Path::parse(&crg.redirect_path)
                                    {
                                        let value = fs::utils::create_redirect_gate(
                                            &env.fs,
                                            base_dir,
                                            name,
                                            policy,
                                            redirect_path,
                                        );
                                        if value.is_err() {
                                            debug!(
                                                "fs-create-redirect-gate failed: {:?}",
                                                value.unwrap_err()
                                            );
                                        } else {
                                            success = true;
                                        }
                                    }
                                }
                            }
                        }
                    }
                    let result = syscalls::WriteKeyResponse { success };
                    s.send(result.encode_to_vec())?;
                }
<<<<<<< HEAD
=======
                Some(SC::FsCreateService(cs)) => {
                    let mut success = false;
                    if let Ok(path) = fs::path::Path::parse(&cs.path) {
                        if let Some(base_dir) = path.parent() {
                            if let Some(name) = path.file_name() {
                                if let Ok(policy) = buckle::Buckle::parse(&cs.policy) {
                                    if let Ok(label) = buckle::Buckle::parse(&cs.label) {
                                        if let Ok(url) = reqwest::Url::parse(&cs.url).map(|u| u.to_string()) {
                                            if let Ok(verb) = reqwest::Method::from_bytes(cs.verb.as_bytes()) {
                                                const DEFAULT_HEADERS: &[(&str, &str)] = &[
                                                    ("ACCEPT", "*/*"),
                                                    ("USER_AGENT", "faasten"),
                                                ];
                                                let headers = cs.headers
                                                    .map_or_else(
                                                    || {
                                                        Ok(DEFAULT_HEADERS
                                                            .iter()
                                                            .map(|(n, v)| (n.to_string(), v.to_string()))
                                                            .collect::<HashMap<_, _>>())
                                                    },
                                                    |hs| {
                                                        serde_json::from_str(&hs)
                                                    });
                                                if let Ok(headers) = headers {
                                                    let value = fs::utils::create_service(
                                                        &env.fs,
                                                        base_dir,
                                                        name,
                                                        policy,
                                                        label,
                                                        url,
                                                        verb,
                                                        headers,
                                                    );
                                                    if value.is_err() {
                                                        debug!("fs-create-service failed: {:?}", value.unwrap_err());
                                                    } else {
                                                        success = true;
                                                    }
                                                }
                                            }
                                        }
                                    }
                                }
                            }
                        }
                    }
                    let result = syscalls::WriteKeyResponse { success };
                    s.send(result.encode_to_vec())?;
                }
                Some(SC::ReadKey(rk)) => {
                    let txn = DBENV.begin_ro_txn().unwrap();
                    let result = syscalls::ReadKeyResponse {
                        value: txn.get(env.db, &rk.key).ok().map(Vec::from),
                    };
                    let _ = txn.commit();
                    s.send(result.encode_to_vec())?;
                }
                Some(SC::WriteKey(wk)) => {
                    let mut txn = DBENV.begin_rw_txn().unwrap();
                    let result = syscalls::WriteKeyResponse {
                        success: txn
                            .put(env.db, &wk.key, &wk.value, WriteFlags::empty())
                            .is_ok(),
                    };
                    let _ = txn.commit();
                    s.send(result.encode_to_vec())?;
                }
                Some(SC::ReadDir(req)) => {
                    use lmdb::Cursor;
                    let mut keys: HashSet<Vec<u8>> = HashSet::new();

                    let txn = DBENV.begin_ro_txn().unwrap();
                    {
                        let mut dir = req.dir;
                        if !dir.ends_with(b"/") {
                            dir.push(b'/');
                        }
                        let mut cursor = txn
                            .open_ro_cursor(env.db)
                            .or(Err(SyscallProcessorError::Database))?
                            .iter_from(&dir);
                        while let Some(Ok((key, _))) = cursor.next() {
                            if !key.starts_with(&dir) {
                                break;
                            }
                            if let Some(entry) = key
                                .split_at(dir.len())
                                .1
                                .split_inclusive(|c| *c == b'/')
                                .next()
                            {
                                if !entry.is_empty() {
                                    keys.insert(entry.into());
                                }
                            }
                        }
                    }
                    let _ = txn.commit();

                    let result = syscalls::ReadDirResponse {
                        keys: keys.drain().collect(),
                    };
                    s.send(result.encode_to_vec())?;
                }
>>>>>>> 6ce3483d
                Some(SC::FsRead(rd)) => {
                    let value = fs::path::Path::parse(&rd.path)
                        .ok()
                        .and_then(|p| fs::utils::read(&env.fs, p).ok());
                    let result = syscalls::ReadKeyResponse { value };
                    s.send(result.encode_to_vec())?;
                }
                Some(SC::FsList(req)) => {
                    let value = fs::path::Path::parse(&req.path).ok().and_then(|p| {
                        fs::utils::list(&env.fs, p)
                            .ok()
                            .map(|m| syscalls::EntryNameArr {
                                names: m.keys().cloned().collect(),
                            })
                    });
                    let result = syscalls::FsListResponse { value };
                    s.send(result.encode_to_vec())?;
                }
                Some(SC::FsFacetedList(req)) => {
                    let value = fs::path::Path::parse(&req.path).ok().and_then(|p| {
                        fs::utils::faceted_list(&env.fs, p).ok().map(|facets| {
                            syscalls::FsFacetedListInner {
                                facets: facets
                                    .iter()
                                    .map(|(k, m)| {
                                        (
                                            k.clone(),
                                            syscalls::EntryNameArr {
                                                names: m.keys().cloned().collect(),
                                            },
                                        )
                                    })
                                    .collect::<HashMap<String, syscalls::EntryNameArr>>(),
                            }
                        })
                    });
                    let result = syscalls::FsFacetedListResponse { value };
                    s.send(result.encode_to_vec())?;
                }
                Some(SC::FsWrite(wr)) => {
                    let value = fs::path::Path::parse(&wr.path)
                        .ok()
                        .and_then(|p| fs::utils::write(&env.fs, p, wr.data).ok());
                    let result = syscalls::WriteKeyResponse {
                        success: value.is_some(),
                    };
                    s.send(result.encode_to_vec())?;
                }
                Some(SC::FsCreateFacetedDir(req)) => {
                    let value = fs::path::Path::parse(&req.path).ok().and_then(|p| {
                        p.file_name().and_then(|name| {
                            p.parent().and_then(|base_dir| {
                                fs::utils::create_faceted(&env.fs, base_dir, name).ok()
                            })
                        })
                    });
                    let result = syscalls::WriteKeyResponse {
                        success: value.is_some(),
                    };
                    s.send(result.encode_to_vec())?;
                }
                Some(SC::FsCreateDir(req)) => {
                    let value = fs::path::Path::parse(&req.path).ok().and_then(|p| {
                        p.file_name().and_then(|name| {
                            p.parent().and_then(|base_dir| {
                                buckle::Buckle::parse(&req.label).ok().and_then(|l| {
                                    fs::utils::create_directory(&env.fs, base_dir, name, l).ok()
                                })
                            })
                        })
                    });
                    let result = syscalls::WriteKeyResponse {
                        success: value.is_some(),
                    };
                    s.send(result.encode_to_vec())?;
                }
                Some(SC::FsCreateFile(req)) => {
                    let value = fs::path::Path::parse(&req.path).ok().and_then(|p| {
                        p.file_name().and_then(|name| {
                            p.parent().and_then(|base_dir| {
                                buckle::Buckle::parse(&req.label).ok().and_then(|l| {
                                    fs::utils::create_file(&env.fs, base_dir, name, l).ok()
                                })
                            })
                        })
                    });
                    let result = syscalls::WriteKeyResponse {
                        success: value.is_some(),
                    };
                    s.send(result.encode_to_vec())?;
                }
                Some(SC::FsCreateBlobByName(req)) => {
                    let mut success = false;
                    if let Ok(path) = fs::path::Path::parse(&req.path) {
                        if let Some(base_dir) = path.parent() {
                            if let Some(name) = path.file_name() {
                                let label = req.label.map_or_else(
                                    || fs::utils::get_current_label(),
                                    |lpb| pblabel_to_buckle(&lpb),
                                );
                                if fs::utils::create_blob(
                                    &env.fs,
                                    base_dir,
                                    name,
                                    label,
                                    req.blobname,
                                )
                                .is_ok()
                                {
                                    success = true;
                                }
                            }
                        }
                    }
                    let result = syscalls::WriteKeyResponse { success };
                    s.send(result.encode_to_vec())?;
                }
                Some(SC::GithubRest(req)) => {
                    let resp = match syscalls::HttpVerb::from_i32(req.verb) {
                        Some(syscalls::HttpVerb::Get) => Some(self.http_get(&req)?),
                        Some(syscalls::HttpVerb::Post) => {
                            Some(self.http_post(&req, reqwest::Method::POST)?)
                        }
                        Some(syscalls::HttpVerb::Put) => {
                            Some(self.http_post(&req, reqwest::Method::PUT)?)
                        }
                        Some(syscalls::HttpVerb::Delete) => {
                            Some(self.http_post(&req, reqwest::Method::DELETE)?)
                        }
                        None => None,
                    };
                    let result = match resp {
                        None => syscalls::GithubRestResponse {
                            data: format!("`{:?}` not supported", req.verb)
                                .as_bytes()
                                .to_vec(),
                            status: 0,
                        },
                        Some(mut resp) => {
                            if req.toblob && resp.status().is_success() {
                                let mut file = env
                                    .blobstore
                                    .create()
                                    .map_err(|e| SyscallProcessorError::Blob(e))?;
                                let mut buf = [0; 4096];
                                while let Ok(len) = resp.read(&mut buf) {
                                    if len == 0 {
                                        break;
                                    }
                                    let _ = file.write_all(&buf[0..len]);
                                }
                                let result = env
                                    .blobstore
                                    .save(file)
                                    .map_err(|e| SyscallProcessorError::Blob(e))?;
                                syscalls::GithubRestResponse {
                                    status: resp.status().as_u16() as u32,
                                    data: Vec::from(result.name),
                                }
                            } else {
                                syscalls::GithubRestResponse {
                                    status: resp.status().as_u16() as u32,
                                    data: resp
                                        .bytes()
                                        .map_err(|e| SyscallProcessorError::Http(e))?
                                        .to_vec(),
                                }
                            }
                        }
                    };
                    s.send(result.encode_to_vec())?;
                }
                Some(SC::GetCurrentLabel(_)) => {
                    let result = buckle_to_pblabel(&fs::utils::get_current_label());
                    s.send(result.encode_to_vec())?;
                }
                Some(SC::TaintWithLabel(label)) => {
                    let label = pblabel_to_buckle(&label);
                    let result = buckle_to_pblabel(&fs::utils::taint_with_label(label));
                    s.send(result.encode_to_vec())?;
                }
                Some(SC::Declassify(target)) => {
                    let target = pbcomponent_to_component(&Some(target));
                    let result = syscalls::DeclassifyResponse {
                        label: fs::utils::declassify(target)
                            .map(|l| buckle_to_pblabel(&l))
                            .ok(),
                    };
                    s.send(result.encode_to_vec())?;
                }
                Some(SC::CreateBlob(_cb)) => {
                    if let Ok(newblob) = env
                        .blobstore
                        .create()
                        .map_err(|e| SyscallProcessorError::Blob(e))
                    {
                        self.max_blob_id += 1;
                        self.create_blobs.insert(self.max_blob_id, newblob);

                        let result = syscalls::BlobResponse {
                            success: true,
                            fd: self.max_blob_id,
                            data: Vec::new(),
                        };
                        s.send(result.encode_to_vec())?;
                    } else {
                        let result = syscalls::BlobResponse {
                            success: false,
                            fd: 0,
                            data: Vec::new(),
                        };
                        s.send(result.encode_to_vec())?;
                    }
                }
                Some(SC::WriteBlob(wb)) => {
                    let result = if let Some(newblob) = self.create_blobs.get_mut(&wb.fd) {
                        let data = wb.data.as_ref();
                        if newblob.write_all(data).is_ok() {
                            syscalls::BlobResponse {
                                success: true,
                                fd: wb.fd,
                                data: Vec::new(),
                            }
                        } else {
                            syscalls::BlobResponse {
                                success: false,
                                fd: wb.fd,
                                data: Vec::from("Failed to write"),
                            }
                        }
                    } else {
                        syscalls::BlobResponse {
                            success: false,
                            fd: wb.fd,
                            data: Vec::from("Blob doesn't exist"),
                        }
                    };
                    s.send(result.encode_to_vec())?;
                }
                Some(SC::FinalizeBlob(fb)) => {
                    let result = if let Some(mut newblob) = self.create_blobs.remove(&fb.fd) {
                        let blob = newblob
                            .write_all(&fb.data)
                            .and_then(|_| env.blobstore.save(newblob))
                            .map_err(|e| SyscallProcessorError::Blob(e))?;
                        syscalls::BlobResponse {
                            success: true,
                            fd: fb.fd,
                            data: Vec::from(blob.name),
                        }
                    } else {
                        syscalls::BlobResponse {
                            success: false,
                            fd: fb.fd,
                            data: Vec::from("Blob doesn't exist"),
                        }
                    };
                    s.send(result.encode_to_vec())?;
                }
                Some(SC::OpenBlob(ob)) => {
                    let result = if let Ok(file) = env.blobstore.open(ob.name) {
                        self.max_blob_id += 1;
                        self.blobs.insert(self.max_blob_id, file);
                        syscalls::BlobResponse {
                            success: true,
                            fd: self.max_blob_id,
                            data: Vec::new(),
                        }
                    } else {
                        syscalls::BlobResponse {
                            success: false,
                            fd: 0,
                            data: Vec::new(),
                        }
                    };
                    s.send(result.encode_to_vec())?;
                }
                Some(SC::ReadBlob(rb)) => {
                    let result = if let Some(file) = self.blobs.get_mut(&rb.fd) {
                        let mut buf = Vec::from([0; 4096]);
                        let limit = std::cmp::min(rb.length.unwrap_or(4096), 4096) as usize;
                        if let Some(offset) = rb.offset {
                            file.seek(std::io::SeekFrom::Start(offset))
                                .map_err(|e| SyscallProcessorError::Blob(e))?;
                        }
                        if let Ok(len) = file.read(&mut buf[0..limit]) {
                            buf.truncate(len);
                            syscalls::BlobResponse {
                                success: true,
                                fd: rb.fd,
                                data: buf,
                            }
                        } else {
                            syscalls::BlobResponse {
                                success: false,
                                fd: rb.fd,
                                data: Vec::new(),
                            }
                        }
                    } else {
                        syscalls::BlobResponse {
                            success: false,
                            fd: rb.fd,
                            data: Vec::new(),
                        }
                    };
                    s.send(result.encode_to_vec())?;
                }
                Some(SC::CloseBlob(cb)) => {
                    let result = if self.blobs.remove(&cb.fd).is_some() {
                        syscalls::BlobResponse {
                            success: true,
                            fd: cb.fd,
                            data: Vec::new(),
                        }
                    } else {
                        syscalls::BlobResponse {
                            success: false,
                            fd: cb.fd,
                            data: Vec::new(),
                        }
                    };
                    s.send(result.encode_to_vec())?;
                }
                None => {
                    // Should never happen, so just ignore??
                }
            }
        }
    }
}<|MERGE_RESOLUTION|>--- conflicted
+++ resolved
@@ -190,9 +190,6 @@
         }
     }
 
-<<<<<<< HEAD
-    pub fn run<B: BackingStore>(
-=======
     fn http_send(
         &self,
         service_info: &fs::ServiceInfo,
@@ -214,8 +211,7 @@
         request.send().map_err(|e| SyscallProcessorError::Http(e))
     }
 
-    pub fn run(
->>>>>>> 6ce3483d
+    pub fn run<B: BackingStore>(
         mut self,
         env: &mut SyscallGlobalEnv<B>,
         payload: String,
@@ -268,42 +264,6 @@
                     };
                     s.send(result.encode_to_vec())?;
                 }
-<<<<<<< HEAD
-=======
-                Some(SC::InvokeFunction(i)) => {
-                    let result = match env.sched_conn.as_mut() {
-                        None => {
-                            warn!("No scheduler presents. Syscall invoke is noop.");
-                            syscalls::WriteKeyResponse { success: false }
-                        }
-                        Some(sched_conn) => {
-                            // read key i.function
-                            let txn = DBENV.begin_ro_txn().unwrap();
-                            let val = txn.get(env.db, &i.function).ok();
-                            let result = syscalls::WriteKeyResponse {
-                                success: val.is_some(),
-                            };
-                            if let Some(val) = val {
-                                let f: Function = serde_json::from_slice(val).map_err(|e| {
-                                    error!("{}", e.to_string());
-                                    SyscallProcessorError::BadStrPath
-                                })?;
-                                let sched_invoke = sched::message::UnlabeledInvoke {
-                                    function: Some(f.into()),
-                                    payload: i.payload,
-                                };
-                                sched::rpc::unlabeled_invoke(sched_conn, sched_invoke).map_err(
-                                    |e| {
-                                        error!("{:?}", e);
-                                        SyscallProcessorError::UnreachableScheduler
-                                    },
-                                )?;
-                            }
-                            result
-                        }
-                    };
-                    s.send(result.encode_to_vec())?;
-                }
                 Some(SC::InvokeService(req)) => {
                     let service = fs::utils::invoke_service(&env.fs, req.serv).ok();
                     let resp = match service {
@@ -329,7 +289,6 @@
                     };
                     s.send(result.encode_to_vec())?;
                 },
->>>>>>> 6ce3483d
                 Some(SC::FsDelete(del)) => {
                     let value = fs::path::Path::parse(&del.path).ok().and_then(|p| {
                         p.file_name().and_then(|name| {
@@ -443,8 +402,6 @@
                     let result = syscalls::WriteKeyResponse { success };
                     s.send(result.encode_to_vec())?;
                 }
-<<<<<<< HEAD
-=======
                 Some(SC::FsCreateService(cs)) => {
                     let mut success = false;
                     if let Ok(path) = fs::path::Path::parse(&cs.path) {
@@ -496,62 +453,6 @@
                     let result = syscalls::WriteKeyResponse { success };
                     s.send(result.encode_to_vec())?;
                 }
-                Some(SC::ReadKey(rk)) => {
-                    let txn = DBENV.begin_ro_txn().unwrap();
-                    let result = syscalls::ReadKeyResponse {
-                        value: txn.get(env.db, &rk.key).ok().map(Vec::from),
-                    };
-                    let _ = txn.commit();
-                    s.send(result.encode_to_vec())?;
-                }
-                Some(SC::WriteKey(wk)) => {
-                    let mut txn = DBENV.begin_rw_txn().unwrap();
-                    let result = syscalls::WriteKeyResponse {
-                        success: txn
-                            .put(env.db, &wk.key, &wk.value, WriteFlags::empty())
-                            .is_ok(),
-                    };
-                    let _ = txn.commit();
-                    s.send(result.encode_to_vec())?;
-                }
-                Some(SC::ReadDir(req)) => {
-                    use lmdb::Cursor;
-                    let mut keys: HashSet<Vec<u8>> = HashSet::new();
-
-                    let txn = DBENV.begin_ro_txn().unwrap();
-                    {
-                        let mut dir = req.dir;
-                        if !dir.ends_with(b"/") {
-                            dir.push(b'/');
-                        }
-                        let mut cursor = txn
-                            .open_ro_cursor(env.db)
-                            .or(Err(SyscallProcessorError::Database))?
-                            .iter_from(&dir);
-                        while let Some(Ok((key, _))) = cursor.next() {
-                            if !key.starts_with(&dir) {
-                                break;
-                            }
-                            if let Some(entry) = key
-                                .split_at(dir.len())
-                                .1
-                                .split_inclusive(|c| *c == b'/')
-                                .next()
-                            {
-                                if !entry.is_empty() {
-                                    keys.insert(entry.into());
-                                }
-                            }
-                        }
-                    }
-                    let _ = txn.commit();
-
-                    let result = syscalls::ReadDirResponse {
-                        keys: keys.drain().collect(),
-                    };
-                    s.send(result.encode_to_vec())?;
-                }
->>>>>>> 6ce3483d
                 Some(SC::FsRead(rd)) => {
                     let value = fs::path::Path::parse(&rd.path)
                         .ok()
