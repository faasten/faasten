--- conflicted
+++ resolved
@@ -240,11 +240,7 @@
         """
         baseDir, name = os.path.split(path)
         req = syscalls_pb2.Syscall(fsCreateDir = syscalls_pb2.FSCreateDir(
-<<<<<<< HEAD
-            baseDir = baseDir, name = name, label = label))
-=======
-            basePath = basePath, name = name, label = label.pb_label))
->>>>>>> 4fbc5fdc
+            baseDir = baseDir, name = name, label = label.pb_label))
         self._send(req)
         response = self._recv(syscalls_pb2.WriteKeyResponse())
         return response.success
@@ -263,11 +259,7 @@
         """
         baseDir, name = os.path.split(path)
         req = syscalls_pb2.Syscall(fsCreateFile = syscalls_pb2.FSCreateFile(
-<<<<<<< HEAD
-            baseDir = baseDir, name = name, label = label))
-=======
-            basePath = basePath, name = name, label = label.pb_label))
->>>>>>> 4fbc5fdc
+            baseDir = baseDir, name = name, label = label.pb_label))
         self._send(req)
         response = self._recv(syscalls_pb2.WriteKeyResponse())
         return response.success
